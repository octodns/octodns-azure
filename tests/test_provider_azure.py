--- conflicted
+++ resolved
@@ -1522,13 +1522,8 @@
         desired = Zone(zone_public.name, sub_zones=[])
         desired.add_record(record)
         with self.assertRaises(AzureException) as ctx:
-<<<<<<< HEAD
-            provider._extra_changes(zone, desired, [])
+            provider._extra_changes(zone_public, desired, [])
         self.assertTrue('multiple top-level values' in str(ctx.exception))
-=======
-            provider._extra_changes(zone_public, desired, [])
-        self.assertTrue('single value' in str(ctx.exception))
->>>>>>> 4f506a5a
 
     def test_generate_tm_profile(self):
         provider, zone, record = self._get_dynamic_package()
@@ -2631,15 +2626,9 @@
 
         # _process_desired_zone shouldn't change anything when status value is
         # supported
-<<<<<<< HEAD
-        zone1 = Zone(zone.name, sub_zones=[])
+        zone1 = Zone(zone_public.name, sub_zones=[])
         record.dynamic.pools['one'].data['values'][0]['status'] = 'down'
         zone1.add_record(record)
-=======
-        zone1 = Zone(zone_public.name, sub_zones=[])
-        record1.dynamic.pools['one'].data['values'][0]['status'] = 'down'
-        zone1.add_record(record1)
->>>>>>> 4f506a5a
         zone2 = provider._process_desired_zone(zone1.copy())
         record2 = list(zone2.records)[0]
         self.assertTrue(record.data, record2.data)
@@ -2893,7 +2882,7 @@
 
     def test_always_serve_disabled(self):
         record = Record.new(
-            zone,
+            zone_public,
             'foo',
             data={
                 'type': 'AAAA',
@@ -2943,7 +2932,7 @@
 
     def test_always_serve_enabled(self):
         record = Record.new(
-            zone,
+            zone_public,
             'foo',
             data={
                 'type': 'AAAA',
