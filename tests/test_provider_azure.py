#
#
#

from unittest import TestCase
from unittest.mock import Mock, call, patch

from azure.mgmt.dns.models import (
    AaaaRecord,
    ARecord,
    CaaRecord,
    CnameRecord,
    MxRecord,
    NsRecord,
    PtrRecord,
    RecordSet,
    SoaRecord,
    SrvRecord,
    SubResource,
    TxtRecord,
)
from azure.mgmt.dns.models import Zone as AzureZone
from azure.mgmt.trafficmanager.models import (
    DnsConfig,
    Endpoint,
<<<<<<< HEAD
    EndpointStatus,
    AlwaysServe,
=======
    MonitorConfig,
>>>>>>> f77ebe79
    MonitorConfigCustomHeadersItem,
    Profile,
)
from msrestazure.azure_exceptions import CloudError

from octodns.provider.base import Plan
from octodns.record import Create, Delete, Record, Update
from octodns.zone import Zone

from octodns_azure import (
    AzureException,
    AzureProvider,
    _AzureRecord,
    _check_endswith_dot,
    _get_monitor,
    _parse_azure_type,
    _profile_is_match,
    _root_traffic_manager_name,
)

zone = Zone(name='unit.tests.', sub_zones=[])
octo_records = []
octo_records.append(
    Record.new(
        zone, '', {'ttl': 0, 'type': 'A', 'values': ['1.2.3.4', '10.10.10.10']}
    )
)
octo_records.append(
    Record.new(
        zone, 'a', {'ttl': 1, 'type': 'A', 'values': ['1.2.3.4', '1.1.1.1']}
    )
)
octo_records.append(
    Record.new(zone, 'aa', {'ttl': 9001, 'type': 'A', 'values': ['1.2.4.3']})
)
octo_records.append(
    Record.new(zone, 'aaa', {'ttl': 2, 'type': 'A', 'values': ['1.1.1.3']})
)
octo_records.append(
    Record.new(
        zone,
        'aaaa1',
        {
            'ttl': 300,
            'type': 'AAAA',
            'values': [
                '2601:644:500:e210:62f8:1dff:feb8:947a',
                '2601:642:500:e210:62f8:1dff:feb8:947a',
            ],
        },
    )
)
octo_records.append(
    Record.new(
        zone,
        'aaaa2',
        {
            'ttl': 300,
            'type': 'AAAA',
            'value': '2601:644:500:e210:62f8:1dff:feb8:947a',
        },
    )
)
octo_records.append(
    Record.new(
        zone,
        'caa1',
        {
            'ttl': 9,
            'type': 'CAA',
            'value': {'flags': 0, 'tag': 'issue', 'value': 'ca.unit.tests'},
        },
    )
)
octo_records.append(
    Record.new(
        zone,
        'caa2',
        {
            'ttl': 9,
            'type': 'CAA',
            'values': [
                {'flags': 0, 'tag': 'issue', 'value': 'ca1.unit.tests'},
                {'flags': 0, 'tag': 'issue', 'value': 'ca2.unit.tests'},
            ],
        },
    )
)
octo_records.append(
    Record.new(
        zone, 'cname', {'ttl': 3, 'type': 'CNAME', 'value': 'a.unit.tests.'}
    )
)
octo_records.append(
    Record.new(
        zone,
        'mx1',
        {
            'ttl': 3,
            'type': 'MX',
            'values': [
                {'priority': 10, 'value': 'mx1.unit.tests.'},
                {'priority': 20, 'value': 'mx2.unit.tests.'},
            ],
        },
    )
)
octo_records.append(
    Record.new(
        zone,
        'mx2',
        {
            'ttl': 3,
            'type': 'MX',
            'values': [{'priority': 10, 'value': 'mx1.unit.tests.'}],
        },
    )
)
octo_records.append(
    Record.new(
        zone,
        '',
        {
            'ttl': 4,
            'type': 'NS',
            'values': ['ns1.unit.tests.', 'ns2.unit.tests.'],
        },
    )
)
octo_records.append(
    Record.new(
        zone, 'foo', {'ttl': 5, 'type': 'NS', 'value': 'ns1.unit.tests.'}
    )
)
octo_records.append(
    Record.new(
        zone, 'ptr1', {'ttl': 5, 'type': 'PTR', 'value': 'ptr1.unit.tests.'}
    )
)
octo_records.append(
    Record.new(
        zone,
        '_srv._tcp',
        {
            'ttl': 6,
            'type': 'SRV',
            'values': [
                {
                    'priority': 10,
                    'weight': 20,
                    'port': 30,
                    'target': 'foo-1.unit.tests.',
                },
                {
                    'priority': 12,
                    'weight': 30,
                    'port': 30,
                    'target': 'foo-2.unit.tests.',
                },
            ],
        },
    )
)
octo_records.append(
    Record.new(
        zone,
        '_srv2._tcp',
        {
            'ttl': 7,
            'type': 'SRV',
            'values': [
                {
                    'priority': 12,
                    'weight': 17,
                    'port': 1,
                    'target': 'srvfoo.unit.tests.',
                }
            ],
        },
    )
)
octo_records.append(
    Record.new(
        zone, 'txt1', {'ttl': 8, 'type': 'TXT', 'value': 'txt singleton test'}
    )
)
octo_records.append(
    Record.new(
        zone,
        'txt2',
        {
            'ttl': 9,
            'type': 'TXT',
            'values': ['txt multiple test', 'txt multiple test 2'],
        },
    )
)

long_txt = "v=spf1 ip4:10.10.0.0/24 ip4:10.10.1.0/24 ip4:10.10.2.0/24"
long_txt += " ip4:10.10.3.0/24 ip4:10.10.4.0/24 ip4:10.10.5.0/24 "
long_txt += " 10.6.0/24 ip4:10.10.7.0/24 ip4:10.10.8.0/24 "
long_txt += " ip4:10.10.10.0/24 ip4:10.10.11.0/24 ip4:10.10.12.0/24"
long_txt += " ip4:10.10.13.0/24 ip4:10.10.14.0/24 ip4:10.10.15.0/24"
long_txt += " ip4:10.10.16.0/24 ip4:10.10.17.0/24 ip4:10.10.18.0/24"
long_txt += " ip4:10.10.19.0/24 ip4:10.10.20.0/24  ~all"
octo_records.append(
    Record.new(
        zone,
        'txt3',
        {'ttl': 10, 'type': 'TXT', 'values': ['txt multiple test', long_txt]},
    )
)

octo_records.append(
    Record.new(
        zone,
        'ptr2',
        {
            'ttl': 11,
            'type': 'PTR',
            'values': ['ptr21.unit.tests.', 'ptr22.unit.tests.'],
        },
    )
)

azure_records = []
_base0 = _AzureRecord('TestAzure', octo_records[0])
_base0.zone_name = 'unit.tests'
_base0.relative_record_set_name = '@'
_base0.record_type = 'A'
_base0.params['ttl'] = 0
_base0.params['a_records'] = [
    ARecord(ipv4_address='1.2.3.4'),
    ARecord(ipv4_address='10.10.10.10'),
]
azure_records.append(_base0)

_base1 = _AzureRecord('TestAzure', octo_records[1])
_base1.zone_name = 'unit.tests'
_base1.relative_record_set_name = 'a'
_base1.record_type = 'A'
_base1.params['ttl'] = 1
_base1.params['a_records'] = [
    ARecord(ipv4_address='1.2.3.4'),
    ARecord(ipv4_address='1.1.1.1'),
]
azure_records.append(_base1)

_base2 = _AzureRecord('TestAzure', octo_records[2])
_base2.zone_name = 'unit.tests'
_base2.relative_record_set_name = 'aa'
_base2.record_type = 'A'
_base2.params['ttl'] = 9001
_base2.params['a_records'] = ARecord(ipv4_address='1.2.4.3')
azure_records.append(_base2)

_base3 = _AzureRecord('TestAzure', octo_records[3])
_base3.zone_name = 'unit.tests'
_base3.relative_record_set_name = 'aaa'
_base3.record_type = 'A'
_base3.params['ttl'] = 2
_base3.params['a_records'] = ARecord(ipv4_address='1.1.1.3')
azure_records.append(_base3)

_base4 = _AzureRecord('TestAzure', octo_records[4])
_base4.zone_name = 'unit.tests'
_base4.relative_record_set_name = 'aaaa1'
_base4.record_type = 'AAAA'
_base4.params['ttl'] = 300
aaaa1 = AaaaRecord(ipv6_address='2601:644:500:e210:62f8:1dff:feb8:947a')
aaaa2 = AaaaRecord(ipv6_address='2601:642:500:e210:62f8:1dff:feb8:947a')
_base4.params['aaaa_records'] = [aaaa1, aaaa2]
azure_records.append(_base4)

_base5 = _AzureRecord('TestAzure', octo_records[5])
_base5.zone_name = 'unit.tests'
_base5.relative_record_set_name = 'aaaa2'
_base5.record_type = 'AAAA'
_base5.params['ttl'] = 300
_base5.params['aaaa_records'] = [aaaa1]
azure_records.append(_base5)

_base6 = _AzureRecord('TestAzure', octo_records[6])
_base6.zone_name = 'unit.tests'
_base6.relative_record_set_name = 'caa1'
_base6.record_type = 'CAA'
_base6.params['ttl'] = 9
_base6.params['caa_records'] = [
    CaaRecord(flags=0, tag='issue', value='ca.unit.tests')
]
azure_records.append(_base6)

_base7 = _AzureRecord('TestAzure', octo_records[7])
_base7.zone_name = 'unit.tests'
_base7.relative_record_set_name = 'caa2'
_base7.record_type = 'CAA'
_base7.params['ttl'] = 9
_base7.params['caa_records'] = [
    CaaRecord(flags=0, tag='issue', value='ca1.unit.tests'),
    CaaRecord(flags=0, tag='issue', value='ca2.unit.tests'),
]
azure_records.append(_base7)

_base8 = _AzureRecord('TestAzure', octo_records[8])
_base8.zone_name = 'unit.tests'
_base8.relative_record_set_name = 'cname'
_base8.record_type = 'CNAME'
_base8.params['ttl'] = 3
_base8.params['cname_record'] = CnameRecord(cname='a.unit.tests.')
azure_records.append(_base8)

_base9 = _AzureRecord('TestAzure', octo_records[9])
_base9.zone_name = 'unit.tests'
_base9.relative_record_set_name = 'mx1'
_base9.record_type = 'MX'
_base9.params['ttl'] = 3
_base9.params['mx_records'] = [
    MxRecord(preference=10, exchange='mx1.unit.tests.'),
    MxRecord(preference=20, exchange='mx2.unit.tests.'),
]
azure_records.append(_base9)

_base10 = _AzureRecord('TestAzure', octo_records[10])
_base10.zone_name = 'unit.tests'
_base10.relative_record_set_name = 'mx2'
_base10.record_type = 'MX'
_base10.params['ttl'] = 3
_base10.params['mx_records'] = [
    MxRecord(preference=10, exchange='mx1.unit.tests.')
]
azure_records.append(_base10)

_base11 = _AzureRecord('TestAzure', octo_records[11])
_base11.zone_name = 'unit.tests'
_base11.relative_record_set_name = '@'
_base11.record_type = 'NS'
_base11.params['ttl'] = 4
_base11.params['ns_records'] = [
    NsRecord(nsdname='ns1.unit.tests.'),
    NsRecord(nsdname='ns2.unit.tests.'),
]
azure_records.append(_base11)

_base12 = _AzureRecord('TestAzure', octo_records[12])
_base12.zone_name = 'unit.tests'
_base12.relative_record_set_name = 'foo'
_base12.record_type = 'NS'
_base12.params['ttl'] = 5
_base12.params['ns_records'] = [NsRecord(nsdname='ns1.unit.tests.')]
azure_records.append(_base12)

_base13 = _AzureRecord('TestAzure', octo_records[13])
_base13.zone_name = 'unit.tests'
_base13.relative_record_set_name = 'ptr1'
_base13.record_type = 'PTR'
_base13.params['ttl'] = 5
_base13.params['ptr_records'] = [PtrRecord(ptrdname='ptr1.unit.tests.')]
azure_records.append(_base13)

_base14 = _AzureRecord('TestAzure', octo_records[14])
_base14.zone_name = 'unit.tests'
_base14.relative_record_set_name = '_srv._tcp'
_base14.record_type = 'SRV'
_base14.params['ttl'] = 6
_base14.params['srv_records'] = [
    SrvRecord(priority=10, weight=20, port=30, target='foo-1.unit.tests.'),
    SrvRecord(priority=12, weight=30, port=30, target='foo-2.unit.tests.'),
]
azure_records.append(_base14)

_base15 = _AzureRecord('TestAzure', octo_records[15])
_base15.zone_name = 'unit.tests'
_base15.relative_record_set_name = '_srv2._tcp'
_base15.record_type = 'SRV'
_base15.params['ttl'] = 7
_base15.params['srv_records'] = [
    SrvRecord(priority=12, weight=17, port=1, target='srvfoo.unit.tests.')
]
azure_records.append(_base15)

_base16 = _AzureRecord('TestAzure', octo_records[16])
_base16.zone_name = 'unit.tests'
_base16.relative_record_set_name = 'txt1'
_base16.record_type = 'TXT'
_base16.params['ttl'] = 8
_base16.params['txt_records'] = [TxtRecord(value=['txt singleton test'])]
azure_records.append(_base16)

_base17 = _AzureRecord('TestAzure', octo_records[17])
_base17.zone_name = 'unit.tests'
_base17.relative_record_set_name = 'txt2'
_base17.record_type = 'TXT'
_base17.params['ttl'] = 9
_base17.params['txt_records'] = [
    TxtRecord(value=['txt multiple test']),
    TxtRecord(value=['txt multiple test 2']),
]
azure_records.append(_base17)

long_txt_az1 = "v=spf1 ip4:10.10.0.0/24 ip4:10.10.1.0/24 ip4:10.10.2.0/24"
long_txt_az1 += " ip4:10.10.3.0/24 ip4:10.10.4.0/24 ip4:10.10.5.0/24 "
long_txt_az1 += " 10.6.0/24 ip4:10.10.7.0/24 ip4:10.10.8.0/24 "
long_txt_az1 += " ip4:10.10.10.0/24 ip4:10.10.11.0/24 ip4:10.10.12.0/24"
long_txt_az1 += " ip4:10.10.13.0/24 ip4:10.10.14.0/24 ip4:10.10."
long_txt_az2 = "15.0/24 ip4:10.10.16.0/24 ip4:10.10.17.0/24 ip4:10.10.18.0/24"
long_txt_az2 += " ip4:10.10.19.0/24 ip4:10.10.20.0/24  ~all"
_base18 = _AzureRecord('TestAzure', octo_records[18])
_base18.zone_name = 'unit.tests'
_base18.relative_record_set_name = 'txt3'
_base18.record_type = 'TXT'
_base18.params['ttl'] = 10
_base18.params['txt_records'] = [
    TxtRecord(value=['txt multiple test']),
    TxtRecord(value=[long_txt_az1, long_txt_az2]),
]
azure_records.append(_base18)

_base19 = _AzureRecord('TestAzure', octo_records[19])
_base19.zone_name = 'unit.tests'
_base19.relative_record_set_name = 'ptr2'
_base19.record_type = 'PTR'
_base19.params['ttl'] = 11
_base19.params['ptr_records'] = [
    PtrRecord(ptrdname='ptr21.unit.tests.'),
    PtrRecord(ptrdname='ptr22.unit.tests.'),
]
azure_records.append(_base19)


class Test_AzureRecord(TestCase):
    def test_azure_record(self):
        assert len(azure_records) == len(octo_records)
        for i in range(len(azure_records)):
            octo = _AzureRecord('TestAzure', octo_records[i])
            assert azure_records[i]._equals(octo)


class Test_DynamicAzureRecord(TestCase):
    def test_azure_record(self):
        tm_profile = Profile()
        data = {
            'ttl': 60,
            'type': 'CNAME',
            'value': 'default.unit.tests.',
            'dynamic': {
                'pools': {
                    'one': {
                        'values': [{'value': 'one.unit.tests.', 'weight': 1}],
                        'fallback': 'two',
                    },
                    'two': {
                        'values': [{'value': 'two.unit.tests.', 'weight': 1}]
                    },
                },
                'rules': [{'geos': ['AF'], 'pool': 'one'}, {'pool': 'two'}],
            },
        }
        octo_record = Record.new(zone, 'foo', data)
        azure_record = _AzureRecord(
            'TestAzure', octo_record, traffic_manager=tm_profile
        )
        self.assertEqual(azure_record.zone_name, zone.name[:-1])
        self.assertEqual(azure_record.relative_record_set_name, 'foo')
        self.assertEqual(azure_record.record_type, 'CNAME')
        self.assertEqual(azure_record.params['ttl'], 60)
        self.assertEqual(azure_record.params['target_resource'], tm_profile)


class Test_ParseAzureType(TestCase):
    def test_parse_azure_type(self):
        for expected, test in [
            ['A', 'Microsoft.Network/dnszones/A'],
            ['AAAA', 'Microsoft.Network/dnszones/AAAA'],
            ['NS', 'Microsoft.Network/dnszones/NS'],
            ['MX', 'Microsoft.Network/dnszones/MX'],
        ]:
            self.assertEqual(expected, _parse_azure_type(test))


class Test_CheckEndswithDot(TestCase):
    def test_check_endswith_dot(self):
        for expected, test in [
            ['a.', 'a'],
            ['a.', 'a.'],
            ['foo.bar.', 'foo.bar.'],
            ['foo.bar.', 'foo.bar'],
        ]:
            self.assertEqual(expected, _check_endswith_dot(test))


class Test_RootTrafficManagerName(TestCase):
    def test_root_traffic_manager_name(self):
        test = Record.new(
            zone,
            'foo',
            data={'ttl': 60, 'type': 'CNAME', 'value': 'default.unit.tests.'},
        )
        self.assertEqual(_root_traffic_manager_name(test), 'foo--unit--tests')


class Test_GetMonitor(TestCase):
    def test_get_monitor(self):
        record = Record.new(
            zone,
            'foo',
            data={
                'type': 'CNAME',
                'ttl': 60,
                'value': 'default.unit.tests.',
                'octodns': {
                    'healthcheck': {
                        'path': '/_ping',
                        'port': 4443,
                        'protocol': 'HTTPS',
                    }
                },
            },
        )

        monitor = _get_monitor(record)
        self.assertEqual(monitor.protocol, 'HTTPS')
        self.assertEqual(monitor.port, 4443)
        self.assertEqual(monitor.path, '/_ping')
        headers = monitor.custom_headers
        self.assertIsInstance(headers, list)
        self.assertEqual(len(headers), 1)
        headers = headers[0]
        self.assertEqual(headers.name, 'Host')
        self.assertEqual(headers.value, record.healthcheck_host())

        # test TCP monitor
        record._octodns['healthcheck']['protocol'] = 'TCP'
        monitor = _get_monitor(record)
        self.assertEqual(monitor.protocol, 'TCP')
        self.assertIsNone(monitor.custom_headers)


class Test_ProfileIsMatch(TestCase):
    def test_profile_is_match(self):
        is_match = _profile_is_match

        self.assertFalse(is_match(None, Profile()))

        # Profile object builder with default property values that can be
        # overridden for testing below
        def profile(
            name='foo-unit-tests',
            ttl=60,
            method='Geographic',
            dns_name=None,
            monitor_proto='HTTPS',
            monitor_port=4443,
            monitor_path='/_ping',
            monitor_interval=30,
            monitor_timeout=10,
            monitor_num_failures=3,
            endpoints=1,
            endpoint_name='name',
            endpoint_type='profile/nestedEndpoints',
            endpoint_status=None,
            always_serve=None,
            target='target.unit.tests',
            target_id='resource/id',
            geos=['GEO-AF'],
            weight=1,
            priority=1,
        ):
            dns = DnsConfig(relative_name=(dns_name or name), ttl=ttl)
            return Profile(
                name=name,
                traffic_routing_method=method,
                dns_config=dns,
                monitor_config=MonitorConfig(
                    protocol=monitor_proto,
                    port=monitor_port,
                    path=monitor_path,
                    interval_in_seconds=monitor_interval,
                    timeout_in_seconds=monitor_timeout,
                    tolerated_number_of_failures=monitor_num_failures,
                ),
                endpoints=[
                    Endpoint(
                        name=endpoint_name,
                        type=endpoint_type,
                        endpoint_status=endpoint_status,
                        always_serve=always_serve,
                        target=target,
                        target_resource_id=target_id,
                        geo_mapping=geos,
                        weight=weight,
                        priority=priority,
                    )
                ]
                + [Endpoint()] * (endpoints - 1),
            )

        self.assertTrue(is_match(profile(), profile()))

        self.assertFalse(is_match(profile(), profile(name='two')))
        self.assertFalse(is_match(profile(), profile(endpoints=2)))
        self.assertFalse(is_match(profile(), profile(dns_name='two')))
        self.assertFalse(is_match(profile(), profile(monitor_proto='HTTP')))
        self.assertFalse(is_match(profile(), profile(monitor_interval=9)))
        self.assertFalse(is_match(profile(), profile(monitor_timeout=3)))
        self.assertFalse(is_match(profile(), profile(monitor_num_failures=2)))
        self.assertFalse(is_match(profile(), profile(endpoint_name='a')))
        self.assertFalse(is_match(profile(), profile(endpoint_type='b')))
        self.assertFalse(
            is_match(
                profile(), profile(endpoint_status=EndpointStatus.DISABLED)
            )
        )
        self.assertFalse(
            is_match(profile(endpoint_type='b'), profile(endpoint_type='b'))
        )
        self.assertFalse(is_match(profile(), profile(target_id='rsrc/id2')))
        self.assertFalse(is_match(profile(), profile(geos=['IN'])))
        self.assertFalse(
            is_match(
                profile(endpoint_type='profile/externalEndpoints'),
                profile(endpoint_type='profile/externalEndpoints', geos=['IN']),
            )
        )
        self.assertFalse(
            is_match(
                profile(method='Priority'),
                profile(method='Priority', priority=2),
            )
        )

        def wprofile(**kwargs):
            kwargs['method'] = 'Weighted'
            kwargs['endpoint_type'] = 'profile/externalEndpoints'
            return profile(**kwargs)

        self.assertFalse(is_match(wprofile(), wprofile(target='bar.unit')))
        self.assertFalse(is_match(wprofile(), wprofile(weight=3)))


class TestAzureDnsProvider(TestCase):
    @patch('octodns_azure.TrafficManagerManagementClient')
    @patch('octodns_azure.DnsManagementClient')
    @patch('octodns_azure.ClientSecretCredential')
    def _get_provider(self, mock_css, mock_client, mock_tm_client):
        '''Returns a mock AzureProvider object to use in testing.

        :param mock_spc: placeholder
        :type  mock_spc: str
        :param mock_client: placeholder
        :type  mock_client: str
        :param mock_tm_client: placeholder
        :type  mock_tm_client: str

        :type return: AzureProvider
        '''
        provider = AzureProvider(
            'mock_id',
            'mock_client',
            'mock_key',
            'mock_directory',
            'mock_sub',
            'mock_rg',
            strict_supports=False,
        )

        # Fetch the client to force it to load the creds
        provider._dns_client

        # set critical functions to return properly
        tm_list = provider._tm_client.profiles.list_by_resource_group
        tm_list.return_value = []
        tm_sync = provider._tm_client.profiles.create_or_update

        def side_effect(rg, name, profile):
            return Profile(
                id=profile.id,
                name=profile.name,
                traffic_routing_method=profile.traffic_routing_method,
                dns_config=profile.dns_config,
                monitor_config=profile.monitor_config,
                endpoints=profile.endpoints,
            )

        tm_sync.side_effect = side_effect

        return provider

    def _get_dynamic_record(self, zone):
        return Record.new(
            zone,
            'foo',
            data={
                'type': 'CNAME',
                'ttl': 60,
                'value': 'default.unit.tests.',
                'dynamic': {
                    'pools': {
                        'one': {
                            'values': [
                                {'value': 'one.unit.tests.', 'weight': 1}
                            ],
                            'fallback': 'two',
                        },
                        'two': {
                            'values': [
                                {'value': 'two1.unit.tests.', 'weight': 3},
                                {'value': 'two2.unit.tests.', 'weight': 4},
                            ],
                            'fallback': 'three',
                        },
                        'three': {
                            'values': [
                                {'value': 'three.unit.tests.', 'weight': 1}
                            ]
                        },
                    },
                    'rules': [
                        {
                            'geos': ['AF', 'EU-DE', 'NA-US-CA', 'OC'],
                            'pool': 'one',
                        },
                        {'pool': 'two'},
                    ],
                },
                'octodns': {
                    'healthcheck': {
                        'path': '/_ping',
                        'port': 4443,
                        'protocol': 'HTTPS',
                    }
                },
            },
        )

    def _get_tm_profiles(self, provider):
        sub = provider._client_subscription_id
        rg = provider._resource_group
        base_id = (
            '/subscriptions/'
            + sub
            + '/resourceGroups/'
            + rg
            + '/providers/Microsoft.Network/trafficManagerProfiles/'
        )
        prefix = 'foo--unit--tests'
        name_format = prefix + '-'
        id_format = base_id + name_format

        header = MonitorConfigCustomHeadersItem(
            name='Host', value='foo.unit.tests'
        )
        monitor = MonitorConfig(
            protocol='HTTPS',
            port=4443,
            path='/_ping',
            tolerated_number_of_failures=3,
            interval_in_seconds=30,
            timeout_in_seconds=10,
            custom_headers=[header],
        )
        external = 'Microsoft.Network/trafficManagerProfiles/externalEndpoints'
        nested = 'Microsoft.Network/trafficManagerProfiles/nestedEndpoints'

        profiles = [
            Profile(
                id=f'{id_format}pool-two',
                name=f'{name_format}pool-two',
                traffic_routing_method='Weighted',
                dns_config=DnsConfig(ttl=60),
                monitor_config=monitor,
                endpoints=[
                    Endpoint(
                        name='two--two1.unit.tests',
                        type=external,
                        target='two1.unit.tests',
                        weight=3,
                    ),
                    Endpoint(
                        name='two--two2.unit.tests',
                        type=external,
                        target='two2.unit.tests',
                        weight=4,
                    ),
                ],
            ),
            Profile(
                id=f'{id_format}rule-one',
                name=f'{name_format}rule-one',
                traffic_routing_method='Priority',
                dns_config=DnsConfig(ttl=60),
                monitor_config=monitor,
                endpoints=[
                    Endpoint(
                        name='one',
                        type=external,
                        target='one.unit.tests',
                        priority=1,
                    ),
                    Endpoint(
                        name='two',
                        type=nested,
                        target_resource_id=f'{id_format}pool-two',
                        priority=2,
                    ),
                    Endpoint(
                        name='three',
                        type=external,
                        target='three.unit.tests',
                        priority=3,
                    ),
                    Endpoint(
                        name='--default--',
                        type=external,
                        target='default.unit.tests',
                        priority=4,
                        always_serve=AlwaysServe.ENABLED,
                    ),
                ],
            ),
            Profile(
                id=f'{id_format}rule-two',
                name=f'{name_format}rule-two',
                traffic_routing_method='Priority',
                dns_config=DnsConfig(ttl=60),
                monitor_config=monitor,
                endpoints=[
                    Endpoint(
                        name='two',
                        type=nested,
                        target_resource_id=f'{id_format}pool-two',
                        priority=1,
                    ),
                    Endpoint(
                        name='three',
                        type=external,
                        target='three.unit.tests',
                        priority=2,
                    ),
                    Endpoint(
                        name='--default--',
                        type=external,
                        target='default.unit.tests',
                        priority=3,
                        always_serve=AlwaysServe.ENABLED,
                    ),
                ],
            ),
            Profile(
                id=base_id + prefix,
                name=prefix,
                traffic_routing_method='Geographic',
                dns_config=DnsConfig(ttl=60),
                monitor_config=monitor,
                endpoints=[
                    Endpoint(
                        geo_mapping=['GEO-AF', 'DE', 'US-CA', 'GEO-AP'],
                        name='one',
                        type=nested,
                        target_resource_id=f'{id_format}rule-one',
                    ),
                    Endpoint(
                        geo_mapping=['WORLD'],
                        name='two',
                        type=nested,
                        target_resource_id=f'{id_format}rule-two',
                    ),
                ],
            ),
        ]

        for profile in profiles:
            profile.dns_config.relative_name = profile.name

        return profiles

    def _get_dynamic_package(self):
        '''Convenience function to setup a sample dynamic record.'''
        provider = self._get_provider()

        # setup traffic manager profiles
        tm_list = provider._tm_client.profiles.list_by_resource_group
        tm_list.return_value = self._get_tm_profiles(provider)

        # setup zone with dynamic record
        zone = Zone(name='unit.tests.', sub_zones=[])
        record = self._get_dynamic_record(zone)
        zone.add_record(record)

        # return everything
        return provider, zone, record

    def test_populate_records(self):
        provider = self._get_provider()

        rs = []
        recordSet = RecordSet(a_records=[ARecord(ipv4_address='1.1.1.1')])
        recordSet.name, recordSet.ttl, recordSet.type = 'a1', 0, 'A'
        recordSet.target_resource = SubResource()
        rs.append(recordSet)
        recordSet = RecordSet(
            a_records=[
                ARecord(ipv4_address='1.1.1.1'),
                ARecord(ipv4_address='2.2.2.2'),
            ]
        )
        recordSet.name, recordSet.ttl, recordSet.type = 'a2', 1, 'A'
        recordSet.target_resource = SubResource()
        rs.append(recordSet)
        aaaa1 = AaaaRecord(ipv6_address='1:1ec:1::1')
        recordSet = RecordSet(aaaa_records=[aaaa1])
        recordSet.name, recordSet.ttl, recordSet.type = 'aaaa1', 2, 'AAAA'
        recordSet.target_resource = SubResource()
        rs.append(recordSet)
        aaaa2 = AaaaRecord(ipv6_address='1:1ec:1::2')
        recordSet = RecordSet(aaaa_records=[aaaa1, aaaa2])
        recordSet.name, recordSet.ttl, recordSet.type = 'aaaa2', 3, 'AAAA'
        recordSet.target_resource = SubResource()
        rs.append(recordSet)
        recordSet = RecordSet(
            caa_records=[
                CaaRecord(flags=0, tag='issue', value='caa1.unit.tests')
            ]
        )
        recordSet.name, recordSet.ttl, recordSet.type = 'caa1', 4, 'CAA'
        rs.append(recordSet)
        recordSet = RecordSet(
            caa_records=[
                CaaRecord(flags=0, tag='issue', value='caa1.unit.tests'),
                CaaRecord(flags=0, tag='issue', value='caa2.unit.tests'),
            ]
        )
        recordSet.name, recordSet.ttl, recordSet.type = 'caa2', 4, 'CAA'
        rs.append(recordSet)
        cname1 = CnameRecord(cname='cname.unit.test.')
        recordSet = RecordSet(cname_record=cname1)
        recordSet.name, recordSet.ttl, recordSet.type = 'cname1', 5, 'CNAME'
        recordSet.target_resource = SubResource()
        rs.append(recordSet)
        recordSet = RecordSet(
            mx_records=[MxRecord(preference=10, exchange='mx1.unit.test.')]
        )
        recordSet.name, recordSet.ttl, recordSet.type = 'mx1', 7, 'MX'
        rs.append(recordSet)
        recordSet = RecordSet(
            mx_records=[
                MxRecord(preference=10, exchange='mx1.unit.test.'),
                MxRecord(preference=11, exchange='mx2.unit.test.'),
            ]
        )
        recordSet.name, recordSet.ttl, recordSet.type = 'mx2', 8, 'MX'
        rs.append(recordSet)
        recordSet = RecordSet(ns_records=[NsRecord(nsdname='ns1.unit.test.')])
        recordSet.name, recordSet.ttl, recordSet.type = 'ns1', 9, 'NS'
        rs.append(recordSet)
        recordSet = RecordSet(
            ns_records=[
                NsRecord(nsdname='ns1.unit.test.'),
                NsRecord(nsdname='ns2.unit.test.'),
            ]
        )
        recordSet.name, recordSet.ttl, recordSet.type = 'ns2', 10, 'NS'
        rs.append(recordSet)
        ptr1 = PtrRecord(ptrdname='ptr1.unit.test.')
        recordSet = RecordSet(ptr_records=[ptr1])
        recordSet.name, recordSet.ttl, recordSet.type = 'ptr1', 11, 'PTR'
        rs.append(recordSet)
        recordSet = RecordSet(
            srv_records=[
                SrvRecord(priority=1, weight=2, port=3, target='1unit.tests.')
            ]
        )
        recordSet.name, recordSet.ttl, recordSet.type = '_srv1._tcp', 13, 'SRV'
        rs.append(recordSet)
        recordSet = RecordSet(
            srv_records=[
                SrvRecord(priority=1, weight=2, port=3, target='1unit.tests.'),
                SrvRecord(priority=4, weight=5, port=6, target='2unit.tests.'),
            ]
        )
        recordSet.name, recordSet.ttl, recordSet.type = '_srv2._tcp', 14, 'SRV'
        rs.append(recordSet)
        recordSet = RecordSet(txt_records=[TxtRecord(value='sample text1')])
        recordSet.name, recordSet.ttl, recordSet.type = 'txt1', 15, 'TXT'
        recordSet.target_resource = SubResource()
        rs.append(recordSet)
        recordSet = RecordSet(
            txt_records=[
                TxtRecord(value='sample text1'),
                TxtRecord(value='sample text2'),
            ]
        )
        recordSet.name, recordSet.ttl, recordSet.type = 'txt2', 16, 'TXT'
        recordSet.target_resource = SubResource()
        rs.append(recordSet)
        recordSet = RecordSet(soa_record=[SoaRecord()])
        recordSet.name, recordSet.ttl, recordSet.type = '', 17, 'SOA'
        rs.append(recordSet)
        long_txt = "v=spf1 ip4:10.10.0.0/24 ip4:10.10.1.0/24 ip4:10.10.2.0/24"
        long_txt += " ip4:10.10.3.0/24 ip4:10.10.4.0/24 ip4:10.10.5.0/24 "
        long_txt += " 10.6.0/24 ip4:10.10.7.0/24 ip4:10.10.8.0/24 "
        long_txt += " ip4:10.10.10.0/24 ip4:10.10.11.0/24 ip4:10.10.12.0/24"
        long_txt += " ip4:10.10.13.0/24 ip4:10.10.14.0/24 ip4:10.10.15.0/24"
        long_txt += " ip4:10.10.16.0/24 ip4:10.10.17.0/24 ip4:10.10.18.0/24"
        long_txt += " ip4:10.10.19.0/24 ip4:10.10.20.0/24  ~all"
        recordSet = RecordSet(
            txt_records=[
                TxtRecord(value='sample value1'),
                TxtRecord(value=long_txt),
            ]
        )
        recordSet.name, recordSet.ttl, recordSet.type = 'txt3', 18, 'TXT'
        recordSet.target_resource = SubResource()
        rs.append(recordSet)

        record_list = provider._dns_client.record_sets.list_by_dns_zone
        record_list.return_value = rs

        zone_list = provider._dns_client.zones.list_by_resource_group
        zone_list.return_value = [zone]

        exists = provider.populate(zone)

        self.assertEqual(len(zone.records), 17)
        self.assertTrue(exists)

    def test_azure_zones(self):
        provider = self._get_provider()

        zone_list = provider._dns_client.zones.list_by_resource_group
        zone_1 = AzureZone(location='global')
        # This is far from ideal but the
        # zone constructor doesn't let me set it on creation
        zone_1.name = "zone-1"
        zone_2 = AzureZone(location='global')
        # This is far from ideal but the
        # zone constructor doesn't let me set it on creation
        zone_2.name = "zone-2"
        zone_list.return_value = [zone_1, zone_2, zone_1]

        zones = provider._azure_zones
        self.assertTrue(zone_1.name in zones)
        self.assertTrue(zone_2.name in zones)

        # This should be returning two zones since two zones are the same
        self.assertEqual(len(provider._azure_zones), 2)

    def test_bad_zone_response(self):
        provider = self._get_provider()

        _get = provider._dns_client.zones.get
        _get.side_effect = CloudError(Mock(status=404), 'Azure Error')
        self.assertEqual(provider._check_zone('unit.test', create=False), None)

    def test_extra_changes(self):
        provider, existing, record = self._get_dynamic_package()

        # test simple records produce no extra changes
        desired = Zone(name=existing.name, sub_zones=[])
        simple = Record.new(
            desired,
            'simple',
            data={
                'type': record._type,
                'ttl': record.ttl,
                'value': record.value,
            },
        )
        desired.add_record(simple)
        extra = provider._extra_changes(desired, desired, [Create(simple)])
        self.assertEqual(len(extra), 0)

        # test an unchanged dynamic record produces no extra changes
        desired.add_record(record)
        extra = provider._extra_changes(existing, desired, [])
        self.assertEqual(len(extra), 0)

        # test unused TM produces the extra change for clean up
        sample_profile = self._get_tm_profiles(provider)[0]
        tm_id = provider._profile_name_to_id
        root_profile_name = _root_traffic_manager_name(record)
        extra_profile = Profile(
            id=tm_id(f'{root_profile_name}-pool-random'),
            name=f'{root_profile_name}-pool-random',
            traffic_routing_method='Weighted',
            dns_config=sample_profile.dns_config,
            monitor_config=sample_profile.monitor_config,
            endpoints=sample_profile.endpoints,
        )
        tm_list = provider._tm_client.profiles.list_by_resource_group
        tm_list.return_value.append(extra_profile)
        provider._populate_traffic_managers()
        extra = provider._extra_changes(existing, desired, [])
        self.assertEqual(len(extra), 1)
        extra = extra[0]
        self.assertIsInstance(extra, Update)
        self.assertEqual(extra.new, record)
        desired._remove_record(record)
        tm_list.return_value.pop()

        # test new dynamic record does not produce an extra change for it
        new_dynamic = Record.new(
            desired,
            record.name + '2',
            data={
                'type': record._type,
                'ttl': record.ttl,
                'value': record.value,
                'dynamic': record.dynamic._data(),
                'octodns': record._octodns,
            },
        )
        # test change in healthcheck by using a different port number
        update_dynamic = Record.new(
            desired,
            record.name,
            data={
                'type': record._type,
                'ttl': record.ttl,
                'value': record.value,
                'dynamic': record.dynamic._data(),
                'octodns': {
                    'healthcheck': {
                        'path': '/_ping',
                        'port': 443,
                        'protocol': 'HTTPS',
                    }
                },
            },
        )
        desired.add_record(new_dynamic)
        desired.add_record(update_dynamic)
        changes = [Create(new_dynamic)]
        extra = provider._extra_changes(existing, desired, changes)
        # implicitly asserts that new_dynamic was not added to extra changes
        # as it was already in the `changes` list
        self.assertEqual(len(extra), 1)
        extra = extra[0]
        self.assertIsInstance(extra, Update)
        self.assertEqual(extra.new, update_dynamic)

        # test dynamic record of unsupported type throws exception
        unsupported_dynamic = Record.new(
            desired,
            record.name + '3',
            data={
                'type': 'DNAME',
                'ttl': record.ttl,
                'value': 'default.unit.tests.',
                'dynamic': {
                    'pools': {
                        'one': {'values': [{'value': 'one.unit.tests.'}]}
                    },
                    'rules': [{'pool': 'one'}],
                },
            },
        )
        desired.add_record(unsupported_dynamic)
        changes = [Create(unsupported_dynamic)]
        with self.assertRaises(AzureException) as ctx:
            provider._extra_changes(existing, desired, changes)
        self.assertTrue(
            str(ctx.exception).endswith('must be of type A/AAAA/CNAME')
        )
        desired._remove_record(unsupported_dynamic)

        # test colliding ATM names throws exception
        record1 = Record.new(
            desired,
            'sub.www',
            data={
                'type': record._type,
                'ttl': record.ttl,
                'value': record.value,
                'dynamic': record.dynamic._data(),
            },
        )
        record2 = Record.new(
            desired,
            'sub--www',
            data={
                'type': record._type,
                'ttl': record.ttl,
                'value': record.value,
                'dynamic': record.dynamic._data(),
            },
        )
        desired.add_record(record1)
        desired.add_record(record2)
        changes = [Create(record1), Create(record2)]
        with self.assertRaises(AzureException) as ctx:
            provider._extra_changes(existing, desired, changes)
        self.assertTrue(
            str(ctx.exception).startswith('Collision in Traffic Manager')
        )

    @patch('octodns_azure.AzureProvider._generate_traffic_managers')
    def test_extra_changes_non_last_fallback_contains_default(self, mock_gtm):
        provider = self._get_provider()

        desired = Zone(zone.name, sub_zones=[])
        record = Record.new(
            desired,
            'foo',
            {
                'type': 'CNAME',
                'ttl': 60,
                'value': 'default.unit.tests.',
                'dynamic': {
                    'pools': {
                        'one': {
                            'values': [{'value': 'one.unit.tests.'}],
                            'fallback': 'def',
                        },
                        'def': {
                            'values': [{'value': 'default.unit.tests.'}],
                            'fallback': 'two',
                        },
                        'two': {'values': [{'value': 'two.unit.tests.'}]},
                    },
                    'rules': [{'pool': 'one'}],
                },
            },
        )
        desired.add_record(record)
        changes = [Create(record)]

        # assert that no exception is raised
        provider._extra_changes(zone, desired, changes)

        # simulate duplicate endpoint and assert exception
        endpoint = Endpoint(target='dup.unit.tests.')
        mock_gtm.return_value = [
            Profile(name='test-profile', endpoints=[endpoint, endpoint])
        ]
        with self.assertRaises(AzureException) as ctx:
            provider._extra_changes(zone, desired, changes)
        self.assertTrue('duplicate endpoint' in str(ctx.exception))

    def test_extra_changes_A_multi_defaults(self):
        provider = self._get_provider()

        record = Record.new(
            zone,
            'foo',
            data={
                'type': 'A',
                'ttl': 60,
                'values': ['1.1.1.1', '8.8.8.8'],
                'dynamic': {
                    'pools': {'one': {'values': [{'value': '1.1.1.1'}]}},
                    'rules': [{'pool': 'one'}],
                },
            },
        )

        # test that extra changes doesn't show any changes
        desired = Zone(zone.name, sub_zones=[])
        desired.add_record(record)
        with self.assertRaises(AzureException) as ctx:
            provider._extra_changes(zone, desired, [])
        self.assertTrue('multiple top-level values' in str(ctx.exception))

    def test_generate_tm_profile(self):
        provider, zone, record = self._get_dynamic_package()
        profile_gen = provider._generate_tm_profile

        label = 'foobar'
        routing = 'Priority'
        endpoints = [
            Endpoint(target='one.unit.tests'),
            Endpoint(target_resource_id='/s/1/rg/foo/tm/foobar2'),
            Endpoint(name='invalid'),
        ]

        # invalid endpoint raises exception
        with self.assertRaises(AzureException):
            profile_gen(routing, endpoints, record, label)

        # regular test
        endpoints.pop()
        profile = profile_gen(routing, endpoints, record, label)

        # implicitly tests _profile_name_to_id
        sub = provider._client_subscription_id
        rg = provider._resource_group
        expected_name = 'foo--unit--tests-rule-foobar'
        expected_id = (
            '/subscriptions/'
            + sub
            + '/resourceGroups/'
            + rg
            + '/providers/Microsoft.Network/trafficManagerProfiles/'
            + expected_name
        )
        self.assertEqual(profile.id, expected_id)
        self.assertEqual(profile.name, expected_name)
        self.assertEqual(profile.name, profile.dns_config.relative_name)
        self.assertEqual(profile.traffic_routing_method, routing)
        self.assertEqual(profile.dns_config.ttl, record.ttl)
        self.assertEqual(len(profile.endpoints), len(endpoints))

        self.assertEqual(
            profile.endpoints[0].type,
            'Microsoft.Network/trafficManagerProfiles/externalEndpoints',
        )
        self.assertEqual(
            profile.endpoints[1].type,
            'Microsoft.Network/trafficManagerProfiles/nestedEndpoints',
        )

    def _validate_dynamic(self, record, expected_profiles):
        '''
        Takes a dynamic record as a test case and its corresponding expected profiles
        Tests that:
          1. expected profiles are generated from the given record
          2. the profiles correctly populate the same record back
          3. no extra changes are required

        This convenience method should be used to test various dynamic record test cases
        '''
        provider = self._get_provider()

        # test that traffic managers profiles are generated as expected
        profiles = provider._generate_traffic_managers(record)
        self.assertEqual(len(expected_profiles), len(profiles))
        profiles_to_compare = zip(profiles, expected_profiles)
        for have, expected in profiles_to_compare:
            self.assertTrue(_profile_is_match(have, expected))

        # check that dynamic record is populated back from profiles
        tm_list = provider._tm_client.profiles.list_by_resource_group
        tm_list.return_value = profiles
        azrecord = RecordSet(
            ttl=60, target_resource=SubResource(id=profiles[-1].id)
        )
        azrecord.name = record.name or '@'
        azrecord.type = f'Microsoft.Network/dnszones/{record._type}'
        record2 = provider._populate_record(zone, azrecord)
        self.assertEqual(record2.dynamic._data(), record.dynamic._data())

        # test that extra changes doesn't show any changes
        desired = Zone(zone.name, sub_zones=[])
        desired.add_record(record)
        changes = provider._extra_changes(zone, desired, [])
        self.assertEqual(len(changes), 0)

    def test_dynamic_record(self):
        provider, _, record = self._get_dynamic_package()
        expected_profiles = self._get_tm_profiles(provider)
        self._validate_dynamic(record, expected_profiles)

    def test_generate_traffic_managers_middle_east(self):
        # check Asia/Middle East test case
        provider, _, record = self._get_dynamic_package()
        record.dynamic._data()['rules'][0]['geos'].append('AS')
        record.dynamic._data()['rules'][0]['geos'].sort()
        expected_profiles = self._get_tm_profiles(provider)
        expected_profiles[-1].endpoints[0].geo_mapping.extend(
            ['GEO-ME', 'GEO-AS']
        )
        self._validate_dynamic(record, expected_profiles)

    def test_populate_dynamic_middle_east(self):
        # Middle east without Asia raises exception
        provider, zone, record = self._get_dynamic_package()
        tm_suffix = _root_traffic_manager_name(record)
        tm_id = provider._profile_name_to_id
        tm_list = provider._tm_client.profiles.list_by_resource_group
        tm_list.return_value = [
            Profile(
                id=tm_id(tm_suffix),
                name=tm_suffix,
                traffic_routing_method='Geographic',
                endpoints=[Endpoint(geo_mapping=['GEO-ME'])],
            )
        ]
        azrecord = RecordSet(
            ttl=60, target_resource=SubResource(id=tm_id(tm_suffix))
        )
        azrecord.name = record.name or '@'
        azrecord.type = f'Microsoft.Network/dnszones/{record._type}'
        with self.assertRaises(AzureException) as ctx:
            provider._populate_record(zone, azrecord)
        self.assertTrue(
            'Middle East (GEO-ME) is not supported' in str(ctx.exception)
        )

        # valid profiles with Middle East test case
        provider, zone, record = self._get_dynamic_package()
        geo_profile = provider._get_tm_for_dynamic_record(record)
        geo_profile.endpoints[0].geo_mapping.extend(['GEO-ME', 'GEO-AS'])
        record = provider._populate_record(zone, azrecord)
        self.assertIn('AS', record.dynamic.rules[0].data['geos'])
        self.assertNotIn('ME', record.dynamic.rules[0].data['geos'])

    def test_dynamic_no_geo(self):
        external = 'Microsoft.Network/trafficManagerProfiles/externalEndpoints'

        record = Record.new(
            zone,
            'foo',
            data={
                'type': 'CNAME',
                'ttl': 60,
                'value': 'default.unit.tests.',
                'dynamic': {
                    'pools': {
                        'one': {'values': [{'value': 'one.unit.tests.'}]}
                    },
                    'rules': [{'pool': 'one'}],
                },
            },
        )

        self._validate_dynamic(
            record,
            [
                Profile(
                    name='foo--unit--tests',
                    traffic_routing_method='Priority',
                    dns_config=DnsConfig(
                        relative_name='foo--unit--tests', ttl=60
                    ),
                    monitor_config=_get_monitor(record),
                    endpoints=[
                        Endpoint(
                            name='one',
                            type=external,
                            target='one.unit.tests',
                            priority=1,
                        ),
                        Endpoint(
                            name='--default--',
                            type=external,
                            target='default.unit.tests',
                            priority=2,
                            always_serve=AlwaysServe.ENABLED,
                        ),
                    ],
                )
            ],
        )

    def test_dynamic_fallback_is_default(self):
        record = Record.new(
            zone,
            'foo',
            data={
                'type': 'CNAME',
                'ttl': 60,
                'value': 'default.unit.tests.',
                'dynamic': {
                    'pools': {
                        'def': {'values': [{'value': 'default.unit.tests.'}]}
                    },
                    'rules': [{'geos': ['AF'], 'pool': 'def'}],
                },
            },
        )

        external = 'Microsoft.Network/trafficManagerProfiles/externalEndpoints'
        nested = 'Microsoft.Network/trafficManagerProfiles/nestedEndpoints'
        name_to_id = self._get_provider()._profile_name_to_id
        monitor = _get_monitor(record)
        self._validate_dynamic(
            record,
            [
                Profile(
                    name='foo--unit--tests-pool-def',
                    traffic_routing_method='Weighted',
                    dns_config=DnsConfig(
                        relative_name='foo--unit--tests-pool-def', ttl=60
                    ),
                    monitor_config=monitor,
                    endpoints=[
                        Endpoint(
                            name='def--default.unit.tests',
                            type=external,
                            target='default.unit.tests',
                            weight=1,
                        )
                    ],
                ),
                Profile(
                    name='foo--unit--tests-rule-def',
                    traffic_routing_method='Priority',
                    dns_config=DnsConfig(
                        relative_name='foo--unit--tests-rule-def', ttl=60
                    ),
                    monitor_config=monitor,
                    endpoints=[
                        Endpoint(
                            name='def',
                            type=nested,
                            target_resource_id=name_to_id(
                                'foo--unit--tests-pool-def'
                            ),
                            priority=1,
                        ),
                        Endpoint(
                            name='--default--',
                            type=external,
                            target='default.unit.tests',
                            priority=2,
                            endpoint_status=EndpointStatus.ENABLED,
                            always_serve=AlwaysServe.ENABLED,
                        ),
                    ],
                ),
                Profile(
                    name='foo--unit--tests',
                    traffic_routing_method='Geographic',
                    dns_config=DnsConfig(
                        relative_name='foo--unit--tests', ttl=60
                    ),
                    monitor_config=monitor,
                    endpoints=[
                        Endpoint(
                            name='def',
                            type=nested,
                            target_resource_id=name_to_id(
                                'foo--unit--tests-rule-def'
                            ),
                            geo_mapping=['GEO-AF'],
                        )
                    ],
                ),
            ],
        )

    def test_dynamic_pool_contains_default(self):
        record = Record.new(
            zone,
            'foo',
            data={
                'type': 'CNAME',
                'ttl': 60,
                'value': 'default.unit.tests.',
                'dynamic': {
                    'pools': {
                        'rr': {
                            'values': [
                                {'value': 'one.unit.tests.'},
                                {'value': 'two.unit.tests.'},
                                {'value': 'default.unit.tests.'},
                                {'value': 'final.unit.tests.'},
                            ]
                        }
                    },
                    'rules': [{'geos': ['AF'], 'pool': 'rr'}],
                },
            },
        )

        external = 'Microsoft.Network/trafficManagerProfiles/externalEndpoints'
        nested = 'Microsoft.Network/trafficManagerProfiles/nestedEndpoints'
        name_to_id = self._get_provider()._profile_name_to_id
        self._validate_dynamic(
            record,
            [
                Profile(
                    name='foo--unit--tests-pool-rr',
                    traffic_routing_method='Weighted',
                    dns_config=DnsConfig(
                        relative_name='foo--unit--tests-pool-rr', ttl=60
                    ),
                    monitor_config=_get_monitor(record),
                    endpoints=[
                        Endpoint(
                            name='rr--one.unit.tests',
                            type=external,
                            target='one.unit.tests',
                            weight=1,
                        ),
                        Endpoint(
                            name='rr--two.unit.tests',
                            type=external,
                            target='two.unit.tests',
                            weight=1,
                        ),
                        Endpoint(
                            name='rr--default.unit.tests',
                            type=external,
                            target='default.unit.tests',
                            weight=1,
                        ),
                        Endpoint(
                            name='rr--final.unit.tests',
                            type=external,
                            target='final.unit.tests',
                            weight=1,
                        ),
                    ],
                ),
                Profile(
                    name='foo--unit--tests-rule-rr',
                    traffic_routing_method='Priority',
                    dns_config=DnsConfig(
                        relative_name='foo--unit--tests-rule-rr', ttl=60
                    ),
                    monitor_config=_get_monitor(record),
                    endpoints=[
                        Endpoint(
                            name='rr',
                            type=nested,
                            target_resource_id=name_to_id(
                                'foo--unit--tests-pool-rr'
                            ),
                            priority=1,
                        ),
                        Endpoint(
                            name='--default--',
                            type=external,
                            target='default.unit.tests',
                            priority=2,
                            endpoint_status=EndpointStatus.ENABLED,
                            always_serve=AlwaysServe.ENABLED,
                        ),
                    ],
                ),
                Profile(
                    name='foo--unit--tests',
                    traffic_routing_method='Geographic',
                    dns_config=DnsConfig(
                        relative_name='foo--unit--tests', ttl=60
                    ),
                    monitor_config=_get_monitor(record),
                    endpoints=[
                        Endpoint(
                            name='rr',
                            type=nested,
                            target_resource_id=name_to_id(
                                'foo--unit--tests-rule-rr'
                            ),
                            geo_mapping=['GEO-AF'],
                        )
                    ],
                ),
            ],
        )

    def test_dynamic_pool_contains_default_no_geo(self):
        record = Record.new(
            zone,
            'foo',
            data={
                'type': 'CNAME',
                'ttl': 60,
                'value': 'default.unit.tests.',
                'dynamic': {
                    'pools': {
                        'rr': {
                            'values': [
                                {'value': 'one.unit.tests.'},
                                {'value': 'two.unit.tests.'},
                                {'value': 'default.unit.tests.'},
                                {'value': 'final.unit.tests.'},
                            ]
                        }
                    },
                    'rules': [{'pool': 'rr'}],
                },
            },
        )

        external = 'Microsoft.Network/trafficManagerProfiles/externalEndpoints'
        nested = 'Microsoft.Network/trafficManagerProfiles/nestedEndpoints'
        name_to_id = self._get_provider()._profile_name_to_id
        self._validate_dynamic(
            record,
            [
                Profile(
                    name='foo--unit--tests-pool-rr',
                    traffic_routing_method='Weighted',
                    dns_config=DnsConfig(
                        relative_name='foo--unit--tests-pool-rr', ttl=60
                    ),
                    monitor_config=_get_monitor(record),
                    endpoints=[
                        Endpoint(
                            name='rr--one.unit.tests',
                            type=external,
                            target='one.unit.tests',
                            weight=1,
                        ),
                        Endpoint(
                            name='rr--two.unit.tests',
                            type=external,
                            target='two.unit.tests',
                            weight=1,
                        ),
                        Endpoint(
                            name='rr--default.unit.tests',
                            type=external,
                            target='default.unit.tests',
                            weight=1,
                        ),
                        Endpoint(
                            name='rr--final.unit.tests',
                            type=external,
                            target='final.unit.tests',
                            weight=1,
                        ),
                    ],
                ),
                Profile(
                    name='foo--unit--tests',
                    traffic_routing_method='Priority',
                    dns_config=DnsConfig(
                        relative_name='foo--unit--tests', ttl=60
                    ),
                    monitor_config=_get_monitor(record),
                    endpoints=[
                        Endpoint(
                            name='rr',
                            type=nested,
                            target_resource_id=name_to_id(
                                'foo--unit--tests-pool-rr'
                            ),
                            priority=1,
                        ),
                        Endpoint(
                            name='--default--',
                            type=external,
                            target='default.unit.tests',
                            priority=2,
                            endpoint_status=EndpointStatus.ENABLED,
                            always_serve=AlwaysServe.ENABLED,
                        ),
                    ],
                ),
            ],
        )

    def test_dynamic_last_pool_contains_default_no_geo(self):
        record = Record.new(
            zone,
            'foo',
            data={
                'type': 'CNAME',
                'ttl': 60,
                'value': 'default.unit.tests.',
                'dynamic': {
                    'pools': {
                        'cloud': {
                            'values': [{'value': 'cloud.unit.tests.'}],
                            'fallback': 'rr',
                        },
                        'rr': {
                            'values': [
                                {'value': 'one.unit.tests.'},
                                {'value': 'two.unit.tests.'},
                                {'value': 'default.unit.tests.'},
                                {'value': 'final.unit.tests.'},
                            ]
                        },
                    },
                    'rules': [{'pool': 'cloud'}],
                },
            },
        )

        external = 'Microsoft.Network/trafficManagerProfiles/externalEndpoints'
        nested = 'Microsoft.Network/trafficManagerProfiles/nestedEndpoints'
        name_to_id = self._get_provider()._profile_name_to_id
        self._validate_dynamic(
            record,
            [
                Profile(
                    name='foo--unit--tests-pool-rr',
                    traffic_routing_method='Weighted',
                    dns_config=DnsConfig(
                        relative_name='foo--unit--tests-pool-rr', ttl=60
                    ),
                    monitor_config=_get_monitor(record),
                    endpoints=[
                        Endpoint(
                            name='rr--one.unit.tests',
                            type=external,
                            target='one.unit.tests',
                            weight=1,
                        ),
                        Endpoint(
                            name='rr--two.unit.tests',
                            type=external,
                            target='two.unit.tests',
                            weight=1,
                        ),
                        Endpoint(
                            name='rr--default.unit.tests',
                            type=external,
                            target='default.unit.tests',
                            weight=1,
                        ),
                        Endpoint(
                            name='rr--final.unit.tests',
                            type=external,
                            target='final.unit.tests',
                            weight=1,
                        ),
                    ],
                ),
                Profile(
                    name='foo--unit--tests',
                    traffic_routing_method='Priority',
                    dns_config=DnsConfig(
                        relative_name='foo--unit--tests', ttl=60
                    ),
                    monitor_config=_get_monitor(record),
                    endpoints=[
                        Endpoint(
                            name='cloud',
                            type=external,
                            target='cloud.unit.tests',
                            priority=1,
                        ),
                        Endpoint(
                            name='rr',
                            type=nested,
                            target_resource_id=name_to_id(
                                'foo--unit--tests-pool-rr'
                            ),
                            priority=2,
                        ),
                        Endpoint(
                            name='--default--',
                            type=external,
                            target='default.unit.tests',
                            priority=3,
                            endpoint_status=EndpointStatus.ENABLED,
                            always_serve=AlwaysServe.ENABLED,
                        ),
                    ],
                ),
            ],
        )

    def test_dynamic_last_pool_equals_default_down(self):
        record = Record.new(
            zone,
            'foo',
            data={
                'type': 'CNAME',
                'ttl': 60,
                'value': 'default.unit.tests.',
                'dynamic': {
                    'pools': {
                        'one': {
                            'values': [
                                {
                                    'value': 'default.unit.tests.',
                                    'status': 'down',
                                }
                            ]
                        }
                    },
                    'rules': [{'pool': 'one'}],
                },
            },
        )
        external = 'Microsoft.Network/trafficManagerProfiles/externalEndpoints'
        nested = 'Microsoft.Network/trafficManagerProfiles/nestedEndpoints'
        name_to_id = self._get_provider()._profile_name_to_id
        self._validate_dynamic(
            record,
            [
                Profile(
                    name='foo--unit--tests-pool-one',
                    traffic_routing_method='Weighted',
                    dns_config=DnsConfig(
                        relative_name='foo--unit--tests-pool-one', ttl=60
                    ),
                    monitor_config=_get_monitor(record),
                    endpoints=[
                        Endpoint(
                            name='one--default.unit.tests',
                            type=external,
                            target='default.unit.tests',
                            weight=1,
                            endpoint_status=EndpointStatus.DISABLED,
                        )
                    ],
                ),
                Profile(
                    name='foo--unit--tests',
                    traffic_routing_method='Priority',
                    dns_config=DnsConfig(
                        relative_name='foo--unit--tests', ttl=60
                    ),
                    monitor_config=_get_monitor(record),
                    endpoints=[
                        Endpoint(
                            name='one',
                            type=nested,
                            target_resource_id=name_to_id(
                                'foo--unit--tests-pool-one'
                            ),
                            priority=1,
                        ),
                        Endpoint(
                            name='--default--',
                            type=external,
                            target='default.unit.tests',
                            priority=2,
                            endpoint_status=EndpointStatus.ENABLED,
                            always_serve=AlwaysServe.ENABLED,
                        ),
                    ],
                ),
            ],
        )

    def test_dynamic_intermediate_pool_contains_default_no_geo(self):
        record = Record.new(
            zone,
            'foo',
            data={
                'type': 'CNAME',
                'ttl': 60,
                'value': 'default.unit.tests.',
                'dynamic': {
                    'pools': {
                        'cloud': {
                            'values': [{'value': 'cloud.unit.tests.'}],
                            'fallback': 'rr',
                        },
                        'rr': {
                            'values': [
                                {'value': 'one.unit.tests.'},
                                {'value': 'two.unit.tests.'},
                                {
                                    'value': 'default.unit.tests.',
                                    'status': 'down',
                                },
                                {'value': 'final.unit.tests.'},
                            ],
                            'fallback': 'dc',
                        },
                        'dc': {'values': [{'value': 'dc.unit.tests.'}]},
                    },
                    'rules': [{'pool': 'cloud'}],
                },
            },
        )

        external = 'Microsoft.Network/trafficManagerProfiles/externalEndpoints'
        nested = 'Microsoft.Network/trafficManagerProfiles/nestedEndpoints'
        name_to_id = self._get_provider()._profile_name_to_id
        self._validate_dynamic(
            record,
            [
                Profile(
                    name='foo--unit--tests-pool-rr',
                    traffic_routing_method='Weighted',
                    dns_config=DnsConfig(
                        relative_name='foo--unit--tests-pool-rr', ttl=60
                    ),
                    monitor_config=_get_monitor(record),
                    endpoints=[
                        Endpoint(
                            name='rr--one.unit.tests',
                            type=external,
                            target='one.unit.tests',
                            weight=1,
                        ),
                        Endpoint(
                            name='rr--two.unit.tests',
                            type=external,
                            target='two.unit.tests',
                            weight=1,
                        ),
                        Endpoint(
                            name='rr--default.unit.tests',
                            type=external,
                            target='default.unit.tests',
                            weight=1,
                            endpoint_status=EndpointStatus.DISABLED,
                        ),
                        Endpoint(
                            name='rr--final.unit.tests',
                            type=external,
                            target='final.unit.tests',
                            weight=1,
                        ),
                    ],
                ),
                Profile(
                    name='foo--unit--tests',
                    traffic_routing_method='Priority',
                    dns_config=DnsConfig(
                        relative_name='foo--unit--tests', ttl=60
                    ),
                    monitor_config=_get_monitor(record),
                    endpoints=[
                        Endpoint(
                            name='cloud',
                            type=external,
                            target='cloud.unit.tests',
                            priority=1,
                        ),
                        Endpoint(
                            name='rr',
                            type=nested,
                            target_resource_id=name_to_id(
                                'foo--unit--tests-pool-rr'
                            ),
                            priority=2,
                        ),
                        Endpoint(
                            name='dc',
                            type=external,
                            target='dc.unit.tests',
                            priority=3,
                        ),
                        Endpoint(
                            name='--default--',
                            type=external,
                            target='default.unit.tests',
                            priority=4,
                            endpoint_status=EndpointStatus.ENABLED,
                            always_serve=AlwaysServe.ENABLED,
                        ),
                    ],
                ),
            ],
        )

    def test_dynamic_intermediate_pool_equals_default_no_geo(self):
        record = Record.new(
            zone,
            'foo',
            data={
                'type': 'CNAME',
                'ttl': 60,
                'value': 'default.unit.tests.',
                'dynamic': {
                    'pools': {
                        'one': {
                            'values': [{'value': 'one.unit.tests.'}],
                            'fallback': 'two',
                        },
                        'two': {
                            'values': [{'value': 'default.unit.tests.'}],
                            'fallback': 'three',
                        },
                        'three': {'values': [{'value': 'three.unit.tests.'}]},
                    },
                    'rules': [{'pool': 'one'}],
                },
            },
        )
        external = 'Microsoft.Network/trafficManagerProfiles/externalEndpoints'
        nested = 'Microsoft.Network/trafficManagerProfiles/nestedEndpoints'
        name_to_id = self._get_provider()._profile_name_to_id
        self._validate_dynamic(
            record,
            [
                Profile(
                    name='foo--unit--tests-pool-two',
                    traffic_routing_method='Weighted',
                    dns_config=DnsConfig(
                        relative_name='foo--unit--tests-pool-two', ttl=60
                    ),
                    monitor_config=_get_monitor(record),
                    endpoints=[
                        Endpoint(
                            name='two--default.unit.tests',
                            type=external,
                            target='default.unit.tests',
                            weight=1,
                        )
                    ],
                ),
                Profile(
                    name='foo--unit--tests',
                    traffic_routing_method='Priority',
                    dns_config=DnsConfig(
                        relative_name='foo--unit--tests', ttl=60
                    ),
                    monitor_config=_get_monitor(record),
                    endpoints=[
                        Endpoint(
                            name='one',
                            type=external,
                            target='one.unit.tests',
                            priority=1,
                        ),
                        Endpoint(
                            name='two',
                            type=nested,
                            target_resource_id=name_to_id(
                                'foo--unit--tests-pool-two'
                            ),
                            priority=2,
                        ),
                        Endpoint(
                            name='three',
                            type=external,
                            target='three.unit.tests',
                            priority=3,
                        ),
                        Endpoint(
                            name='--default--',
                            type=external,
                            target='default.unit.tests',
                            priority=4,
                            endpoint_status=EndpointStatus.ENABLED,
                            always_serve=AlwaysServe.ENABLED,
                        ),
                    ],
                ),
            ],
        )

    def test_dynamic_unique_traffic_managers(self):
        record = self._get_dynamic_record(zone)
        data = {
            'type': record._type,
            'ttl': record.ttl,
            'value': record.value,
            'dynamic': record.dynamic._data(),
        }
        record_names = ['www.foo', 'www-foo']
        provider = self._get_provider()

        seen = set()
        for name in record_names:
            record = Record.new(zone, name, data=data)
            tms = provider._generate_traffic_managers(record)
            for tm in tms:
                self.assertNotIn(tm.name, seen)
                seen.add(tm.name)

    def test_dynamic_reused_pool(self):
        # test that traffic managers are generated as expected
        provider = self._get_provider()
        nested = 'Microsoft.Network/trafficManagerProfiles/nestedEndpoints'

        record = Record.new(
            zone,
            'foo',
            data={
                'type': 'CNAME',
                'ttl': 60,
                'value': 'default.unit.tests.',
                'dynamic': {
                    'pools': {
                        'sto': {
                            'values': [{'value': 'sto.unit.tests.'}],
                            'fallback': 'iad',
                        },
                        'iad': {
                            'values': [{'value': 'iad.unit.tests.'}],
                            'fallback': 'lhr',
                        },
                        'lhr': {'values': [{'value': 'lhr.unit.tests.'}]},
                    },
                    'rules': [
                        {'geos': ['EU'], 'pool': 'iad'},
                        {'geos': ['EU-GB'], 'pool': 'lhr'},
                        {'geos': ['EU-SE'], 'pool': 'sto'},
                        {'pool': 'lhr'},
                    ],
                },
            },
        )
        profiles = provider._generate_traffic_managers(record)

        self.assertEqual(len(profiles), 4)
        self.assertTrue(
            _profile_is_match(
                profiles[-1],
                Profile(
                    name='foo--unit--tests',
                    traffic_routing_method='Geographic',
                    dns_config=DnsConfig(
                        relative_name='foo--unit--tests', ttl=record.ttl
                    ),
                    monitor_config=_get_monitor(record),
                    endpoints=[
                        Endpoint(
                            name='iad',
                            type=nested,
                            target_resource_id=profiles[0].id,
                            geo_mapping=['GEO-EU'],
                        ),
                        Endpoint(
                            name='lhr',
                            type=nested,
                            target_resource_id=profiles[1].id,
                            geo_mapping=['GB', 'WORLD'],
                        ),
                        Endpoint(
                            name='sto',
                            type=nested,
                            target_resource_id=profiles[2].id,
                            geo_mapping=['SE'],
                        ),
                    ],
                ),
            )
        )

        # test that same record gets populated back from traffic managers
        tm_list = provider._tm_client.profiles.list_by_resource_group
        tm_list.return_value = profiles
        azrecord = RecordSet(
            ttl=60, target_resource=SubResource(id=profiles[-1].id)
        )
        azrecord.name = record.name or '@'
        azrecord.type = f'Microsoft.Network/dnszones/{record._type}'
        record2 = provider._populate_record(zone, azrecord)
        self.assertEqual(record2.dynamic._data(), record.dynamic._data())

        # test that extra changes doesn't show any changes
        desired = Zone(zone.name, sub_zones=[])
        desired.add_record(record)
        changes = provider._extra_changes(zone, desired, [])
        self.assertEqual(len(changes), 0)

    def test_dynamic_pool_status(self):
        provider = self._get_provider()
        zone1 = Zone('unit.tests.', [])
        record = Record.new(
            zone1,
            'foo',
            data={
                'type': 'CNAME',
                'ttl': 60,
                'value': 'default.unit.tests.',
                'dynamic': {
                    'pools': {
                        'one': {
                            'values': [
                                {'value': 'one1.unit.tests.', 'status': 'up'}
                            ]
                        },
                        'two': {
                            'values': [
                                {'value': 'two1.unit.tests.', 'status': 'down'},
                                {'value': 'two2.unit.tests.'},
                            ]
                        },
                    },
                    'rules': [{'geos': ['AS'], 'pool': 'one'}, {'pool': 'two'}],
                },
            },
        )

        # statuses are correctly converted to traffic manager profiles and back
        external = 'Microsoft.Network/trafficManagerProfiles/externalEndpoints'
        nested = 'Microsoft.Network/trafficManagerProfiles/nestedEndpoints'
        name_to_id = provider._profile_name_to_id
        monitor = _get_monitor(record)
        profiles = [
            Profile(
                name='foo--unit--tests-rule-one',
                traffic_routing_method='Priority',
                dns_config=DnsConfig(
                    relative_name='foo--unit--tests-rule-one', ttl=record.ttl
                ),
                monitor_config=monitor,
                endpoints=[
                    Endpoint(
                        name='one',
                        type=external,
                        target='one1.unit.tests',
                        priority=1,
                        always_serve=AlwaysServe.ENABLED,
                    ),
                    Endpoint(
                        name='--default--',
                        type=external,
                        target='default.unit.tests',
                        priority=2,
                        endpoint_status=EndpointStatus.ENABLED,
                        always_serve=AlwaysServe.ENABLED,
                    ),
                ],
            ),
            Profile(
                name='foo--unit--tests-pool-two',
                traffic_routing_method='Weighted',
                dns_config=DnsConfig(
                    relative_name='foo--unit--tests-pool-two', ttl=record.ttl
                ),
                monitor_config=monitor,
                endpoints=[
                    Endpoint(
                        name='two--two1.unit.tests',
                        type=external,
                        target='two1.unit.tests',
                        weight=1,
                        endpoint_status=EndpointStatus.DISABLED,
                    ),
                    Endpoint(
                        name='two--two2.unit.tests',
                        type=external,
                        target='two2.unit.tests',
                        weight=1,
                    ),
                ],
            ),
            Profile(
                name='foo--unit--tests-rule-two',
                traffic_routing_method='Priority',
                dns_config=DnsConfig(
                    relative_name='foo--unit--tests-rule-two', ttl=record.ttl
                ),
                monitor_config=monitor,
                endpoints=[
                    Endpoint(
                        name='two',
                        type=nested,
                        target_resource_id=name_to_id(
                            'foo--unit--tests-pool-two'
                        ),
                        priority=1,
                    ),
                    Endpoint(
                        name='--default--',
                        type=external,
                        target='default.unit.tests',
                        priority=2,
                        endpoint_status=EndpointStatus.ENABLED,
                        always_serve=AlwaysServe.ENABLED,
                    ),
                ],
            ),
            Profile(
                name='foo--unit--tests',
                traffic_routing_method='Geographic',
                dns_config=DnsConfig(
                    relative_name='foo--unit--tests', ttl=record.ttl
                ),
                monitor_config=monitor,
                endpoints=[
                    Endpoint(
                        name='one',
                        type=nested,
                        target_resource_id=name_to_id(
                            'foo--unit--tests-rule-one'
                        ),
                        geo_mapping=['GEO-AS', 'GEO-ME'],
                    ),
                    Endpoint(
                        name='two',
                        type=nested,
                        target_resource_id=name_to_id(
                            'foo--unit--tests-rule-two'
                        ),
                        geo_mapping=['WORLD'],
                    ),
                ],
            ),
        ]
        self._validate_dynamic(record, profiles)

        # _process_desired_zone shouldn't change anything when status value is
        # supported
        zone1 = Zone(zone.name, sub_zones=[])
        record.dynamic.pools['one'].data['values'][0]['status'] = 'down'
        zone1.add_record(record)
        zone2 = provider._process_desired_zone(zone1.copy())
        record2 = list(zone2.records)[0]
        self.assertTrue(record.data, record2.data)

    def test_simple_process_desired_zone(self):
        # simple records should not get changed by _process_desired_zone
        zone1 = Zone(zone.name, sub_zones=[])
        record1 = Record.new(
            zone1,
            'foo',
            data={'type': 'CNAME', 'ttl': 86400, 'value': 'one.unit.tests.'},
        )
        zone1.add_record(record1)
        zone2 = self._get_provider()._process_desired_zone(zone1.copy())
        record2 = list(zone2.records)[0]
        self.assertTrue(record1.data, record2.data)

    def test_dynamic_A(self):
        record = Record.new(
            zone,
            'foo',
            data={
                'type': 'A',
                'ttl': 60,
                'values': ['9.9.9.9'],
                'dynamic': {
                    'pools': {
                        'one': {
                            'values': [
                                {'value': '11.11.11.11'},
                                {'value': '12.12.12.12'},
                            ],
                            'fallback': 'two',
                        },
                        'two': {'values': [{'value': '2.2.2.2'}]},
                    },
                    'rules': [{'geos': ['AF'], 'pool': 'one'}, {'pool': 'two'}],
                },
            },
        )

        external = 'Microsoft.Network/trafficManagerProfiles/externalEndpoints'
        nested = 'Microsoft.Network/trafficManagerProfiles/nestedEndpoints'
        name_to_id = self._get_provider()._profile_name_to_id
        profiles = [
            Profile(
                name='foo--unit--tests-A-pool-one',
                traffic_routing_method='Weighted',
                dns_config=DnsConfig(
                    relative_name='foo--unit--tests-a-pool-one', ttl=record.ttl
                ),
                monitor_config=_get_monitor(record),
                endpoints=[
                    Endpoint(
                        name='one--11.11.11.11',
                        type=external,
                        target='11.11.11.11',
                        weight=1,
                    ),
                    Endpoint(
                        name='one--12.12.12.12',
                        type=external,
                        target='12.12.12.12',
                        weight=1,
                    ),
                ],
            ),
            Profile(
                name='foo--unit--tests-A-rule-one',
                traffic_routing_method='Priority',
                dns_config=DnsConfig(
                    relative_name='foo--unit--tests-a-rule-one', ttl=record.ttl
                ),
                monitor_config=_get_monitor(record),
                endpoints=[
                    Endpoint(
                        name='one',
                        type=nested,
                        target_resource_id=name_to_id(
                            'foo--unit--tests-A-pool-one'
                        ),
                        priority=1,
                    ),
                    Endpoint(
                        name='two', type=external, target='2.2.2.2', priority=2
                    ),
                    Endpoint(
                        name='--default--',
                        type=external,
                        target='9.9.9.9',
                        priority=3,
                        endpoint_status=EndpointStatus.ENABLED,
                        always_serve=AlwaysServe.ENABLED,
                    ),
                ],
            ),
            Profile(
                name='foo--unit--tests-A-rule-two',
                traffic_routing_method='Priority',
                dns_config=DnsConfig(
                    relative_name='foo--unit--tests-a-rule-two', ttl=record.ttl
                ),
                monitor_config=_get_monitor(record),
                endpoints=[
                    Endpoint(
                        name='two', type=external, target='2.2.2.2', priority=1
                    ),
                    Endpoint(
                        name='--default--',
                        type=external,
                        target='9.9.9.9',
                        priority=2,
                        endpoint_status=EndpointStatus.ENABLED,
                        always_serve=AlwaysServe.ENABLED,
                    ),
                ],
            ),
            Profile(
                name='foo--unit--tests-A',
                traffic_routing_method='Geographic',
                dns_config=DnsConfig(
                    relative_name='foo--unit--tests-a', ttl=record.ttl
                ),
                monitor_config=_get_monitor(record),
                endpoints=[
                    Endpoint(
                        name='one',
                        type=nested,
                        target_resource_id=name_to_id(
                            'foo--unit--tests-A-rule-one'
                        ),
                        geo_mapping=['GEO-AF'],
                    ),
                    Endpoint(
                        name='two',
                        type=nested,
                        target_resource_id=name_to_id(
                            'foo--unit--tests-A-rule-two'
                        ),
                        geo_mapping=['WORLD'],
                    ),
                ],
            ),
        ]
        self._validate_dynamic(record, profiles)

        provider = self._get_provider()

        # test that the record and ATM profile gets created
        tm_sync = provider._tm_client.profiles.create_or_update
        create = provider._dns_client.record_sets.create_or_update
        provider._apply_Create(Create(record))
        # sync is called once for each profile, plus 1 at the end for nested
        # endpoints to workaround A/AAAA nesting limitation in Azure
        self.assertEqual(tm_sync.call_count, len(profiles) + 1)
        create.assert_called_once()

        # test broken alias
        azrecord = RecordSet(ttl=60, target_resource=SubResource(id=None))
        azrecord.name = record.name or '@'
        azrecord.type = f'Microsoft.Network/dnszones/{record._type}'
        record2 = provider._populate_record(zone, azrecord, lenient=True)
        self.assertEqual(record2.values, [])

    def test_dynamic_AAAA(self):
        record = Record.new(
            zone,
            'foo',
            data={
                'type': 'AAAA',
                'ttl': 60,
                'values': ['f::f'],
                'dynamic': {
                    'pools': {
                        'one': {
                            'values': [{'value': '1::1'}, {'value': '2::2'}]
                        }
                    },
                    'rules': [{'pool': 'one'}],
                },
            },
        )
        external = 'Microsoft.Network/trafficManagerProfiles/externalEndpoints'
        nested = 'Microsoft.Network/trafficManagerProfiles/nestedEndpoints'
        name_to_id = self._get_provider()._profile_name_to_id
        monitor = _get_monitor(record)
        profiles = [
            Profile(
                name='foo--unit--tests-AAAA-pool-one',
                traffic_routing_method='Weighted',
                dns_config=DnsConfig(
                    relative_name='foo--unit--tests-aaaa-pool-one',
                    ttl=record.ttl,
                ),
                monitor_config=monitor,
                endpoints=[
                    Endpoint(
                        name='one--1--1', type=external, target='1::1', weight=1
                    ),
                    Endpoint(
                        name='one--2--2', type=external, target='2::2', weight=1
                    ),
                ],
            ),
            Profile(
                name='foo--unit--tests-AAAA',
                traffic_routing_method='Priority',
                dns_config=DnsConfig(
                    relative_name='foo--unit--tests-aaaa', ttl=record.ttl
                ),
                monitor_config=monitor,
                endpoints=[
                    Endpoint(
                        name='one',
                        type=nested,
                        target_resource_id=name_to_id(
                            'foo--unit--tests-AAAA-pool-one'
                        ),
                        priority=1,
                    ),
                    Endpoint(
                        name='--default--',
                        type=external,
                        target='f::f',
                        priority=2,
                        endpoint_status=EndpointStatus.ENABLED,
                        always_serve=AlwaysServe.ENABLED,
                    ),
                ],
            ),
        ]
        self._validate_dynamic(record, profiles)

        provider = self._get_provider()

        # test that the record and ATM profile gets created
        tm_sync = provider._tm_client.profiles.create_or_update
        create = provider._dns_client.record_sets.create_or_update
        provider._apply_Create(Create(record))
        # sync is called once for each profile, plus 1 at the end for nested
        # endpoints to workaround A/AAAA nesting limitation in Azure
        self.assertEqual(tm_sync.call_count, len(profiles) + 1)
        create.assert_called_once()

        # test broken alias
        azrecord = RecordSet(ttl=60, target_resource=SubResource(id=None))
        azrecord.name = record.name or '@'
        azrecord.type = f'Microsoft.Network/dnszones/{record._type}'
        record2 = provider._populate_record(zone, azrecord, lenient=True)
        self.assertEqual(record2.values, [])

    def test_always_serve_disabled(self):
        record = Record.new(
            zone,
            'foo',
            data={
                'type': 'AAAA',
                'ttl': 60,
                'values': ['f::f'],
                'dynamic': {
                    'pools': {
                        'one': {'values': [{'value': '1::1', 'status': 'down'}]}
                    },
                    'rules': [{'pool': 'one'}],
                },
            },
        )

        external = 'Microsoft.Network/trafficManagerProfiles/externalEndpoints'
        self._validate_dynamic(
            record,
            [
                Profile(
                    name='foo--unit--tests-AAAA',
                    traffic_routing_method='Priority',
                    dns_config=DnsConfig(
                        relative_name='foo--unit--tests-aaaa', ttl=record.ttl
                    ),
                    monitor_config=_get_monitor(record),
                    endpoints=[
                        Endpoint(
                            name='one',
                            type=external,
                            target='1::1',
                            priority=1,
                            endpoint_status=EndpointStatus.DISABLED,
                            always_serve=AlwaysServe.DISABLED,
                        ),
                        Endpoint(
                            name='--default--',
                            type=external,
                            target='f::f',
                            priority=2,
                            endpoint_status=EndpointStatus.ENABLED,
                            always_serve=AlwaysServe.ENABLED,
                        ),
                    ],
                )
            ],
        )

    def test_always_serve_enabled(self):
        record = Record.new(
            zone,
            'foo',
            data={
                'type': 'AAAA',
                'ttl': 60,
                'values': ['1::1'],
                'dynamic': {
                    'pools': {
                        'one': {'values': [{'value': '1::1', 'status': 'up'}]}
                    },
                    'rules': [{'pool': 'one'}],
                },
            },
        )

        external = 'Microsoft.Network/trafficManagerProfiles/externalEndpoints'
        self._validate_dynamic(
            record,
            [
                Profile(
                    name='foo--unit--tests-AAAA',
                    traffic_routing_method='Geographic',
                    dns_config=DnsConfig(
                        relative_name='foo--unit--tests-aaaa', ttl=record.ttl
                    ),
                    monitor_config=_get_monitor(record),
                    endpoints=[
                        Endpoint(
                            name='one--default--',
                            type=external,
                            target='1::1',
                            weight=1,
                            endpoint_status=EndpointStatus.ENABLED,
                            always_serve=AlwaysServe.ENABLED,
                            geo_mapping=['WORLD'],
                        )
                    ],
                )
            ],
        )

    def test_sync_traffic_managers(self):
        provider, zone, record = self._get_dynamic_package()
        provider._populate_traffic_managers()

        tm_sync = provider._tm_client.profiles.create_or_update

        prefix = 'foo--unit--tests'
        expected_seen = {
            prefix,
            f'{prefix}-pool-two',
            f'{prefix}-rule-one',
            f'{prefix}-rule-two',
        }

        # test no change
        profiles = provider._generate_traffic_managers(record)
        seen = provider._sync_traffic_managers(profiles)
        self.assertEqual(seen, expected_seen)
        tm_sync.assert_not_called()

        # test that changing weight causes update API call
        dynamic = record.dynamic._data()
        dynamic['pools']['two']['values'][0]['weight'] = 14
        data = {
            'type': 'CNAME',
            'ttl': record.ttl,
            'value': record.value,
            'dynamic': dynamic,
            'octodns': record._octodns,
        }
        new_record = Record.new(zone, record.name, data)
        tm_sync.reset_mock()
        profiles = provider._generate_traffic_managers(new_record)
        seen2 = provider._sync_traffic_managers(profiles)
        self.assertEqual(seen2, expected_seen)
        tm_sync.assert_called_once()

        # test that new profile was successfully inserted in cache
        new_profile = provider._get_tm_profile_by_name(f'{prefix}-pool-two')
        self.assertEqual(new_profile.endpoints[0].weight, 14)

    def test_sync_traffic_managers_duplicate(self):
        provider, zone, record = self._get_dynamic_package()
        tm_sync = provider._tm_client.profiles.create_or_update

        # change and duplicate profiles
        profile = self._get_tm_profiles(provider)[0]
        profile.name = 'changing_this_to_trigger_sync'
        provider._sync_traffic_managers([profile, profile])

        # it should only be called once for duplicate profiles
        tm_sync.assert_called_once()

    def test_find_traffic_managers(self):
        provider, zone, record = self._get_dynamic_package()

        # insert a non-matching profile
        sample_profile = self._get_tm_profiles(provider)[0]
        # dummy record for generating suffix
        record2 = Record.new(
            zone,
            record.name + '2',
            data={
                'type': record._type,
                'ttl': record.ttl,
                'value': record.value,
            },
        )
        prefix2 = _root_traffic_manager_name(record2)
        tm_id = provider._profile_name_to_id
        extra_profile = Profile(
            id=tm_id(f'{prefix2}-pool-random'),
            name=f'{prefix2}-pool-random',
            traffic_routing_method='Weighted',
            dns_config=sample_profile.dns_config,
            monitor_config=sample_profile.monitor_config,
            endpoints=sample_profile.endpoints,
        )
        tm_list = provider._tm_client.profiles.list_by_resource_group
        tm_list.return_value.append(extra_profile)
        provider._populate_traffic_managers()

        # implicitly asserts that non-matching profile is not included
        prefix = _root_traffic_manager_name(record)
        self.assertEqual(
            provider._find_traffic_managers(record),
            {
                prefix,
                f'{prefix}-pool-two',
                f'{prefix}-rule-one',
                f'{prefix}-rule-two',
            },
        )

    def test_traffic_manager_gc(self):
        provider, zone, record = self._get_dynamic_package()
        provider._populate_traffic_managers()

        profiles = provider._find_traffic_managers(record)
        profile_delete_mock = provider._tm_client.profiles.delete

        provider._traffic_managers_gc(record, profiles)
        profile_delete_mock.assert_not_called()

        profile_delete_mock.reset_mock()
        remove = list(profiles)[3]
        profiles.discard(remove)

        provider._traffic_managers_gc(record, profiles)
        profile_delete_mock.assert_has_calls(
            [call(provider._resource_group, remove)]
        )

    def test_apply(self):
        provider = self._get_provider()

        expected_n = len(octo_records)
        half = int(expected_n / 2)
        changes = [Create(r) for r in octo_records[:half]] + [
            Update(r, r) for r in octo_records[half:]
        ]
        deletes = [Delete(r) for r in octo_records]

        self.assertEqual(
            expected_n, provider.apply(Plan(None, zone, changes, True))
        )
        self.assertEqual(
            expected_n, provider.apply(Plan(zone, zone, deletes, True))
        )

    def test_apply_create_dynamic(self):
        provider = self._get_provider()

        tm_list = provider._tm_client.profiles.list_by_resource_group
        tm_list.return_value = []

        tm_sync = provider._tm_client.profiles.create_or_update

        record = self._get_dynamic_record(zone)

        profiles = self._get_tm_profiles(provider)

        provider._apply_Create(Create(record))
        # create was called as many times as number of profiles required for
        # the dynamic record
        self.assertEqual(tm_sync.call_count, len(profiles))

        create = provider._dns_client.record_sets.create_or_update
        create.assert_called_once()

    def test_apply_create_root_ns_management(self):
        provider = self._get_provider()

        tm_list = provider._tm_client.profiles.list_by_resource_group
        tm_list.return_value = []

        provider._required_root_ns_values['unit.tests'] = set(
            ('ns1-1.azure-dns.com.', 'ns1-1.azure-dns.info.')
        )

        # modification required
        record = Record.new(
            zone,
            '',
            data={
                'ttl': 3600,
                'type': 'NS',
                'values': ('ns1.unit.tests.', 'ns2.unit.tests.'),
            },
        )

        provider._apply_Create(Create(record))

        create = provider._dns_client.record_sets.create_or_update
        create.assert_called_once_with(
            resource_group_name='mock_rg',
            zone_name='unit.tests',
            relative_record_set_name='@',
            record_type='NS',
            parameters={
                'ns_records': [
                    NsRecord(nsdname='ns1-1.azure-dns.com.'),
                    NsRecord(nsdname='ns1-1.azure-dns.info.'),
                    NsRecord(nsdname='ns1.unit.tests.'),
                    NsRecord(nsdname='ns2.unit.tests.'),
                ],
                'ttl': 3600,
            },
        )

    def test_apply_update_dynamic(self):
        # existing is simple, new is dynamic
        provider = self._get_provider()
        tm_list = provider._tm_client.profiles.list_by_resource_group
        tm_list.return_value = []
        profiles = self._get_tm_profiles(provider)
        dynamic_record = self._get_dynamic_record(zone)
        simple_record = Record.new(
            zone,
            dynamic_record.name,
            data={'type': 'CNAME', 'ttl': 3600, 'value': 'cname.unit.tests.'},
        )
        change = Update(simple_record, dynamic_record)
        provider._apply_Update(change)
        tm_sync, dns_update, tm_delete = (
            provider._tm_client.profiles.create_or_update,
            provider._dns_client.record_sets.create_or_update,
            provider._tm_client.profiles.delete,
        )
        self.assertEqual(tm_sync.call_count, len(profiles))
        dns_update.assert_called_once()
        tm_delete.assert_not_called()

        # existing is dynamic, new is simple
        provider, existing, dynamic_record = self._get_dynamic_package()
        profiles = self._get_tm_profiles(provider)
        change = Update(dynamic_record, simple_record)
        provider._apply_Update(change)
        tm_sync, dns_update, tm_delete = (
            provider._tm_client.profiles.create_or_update,
            provider._dns_client.record_sets.create_or_update,
            provider._tm_client.profiles.delete,
        )
        tm_sync.assert_not_called()
        dns_update.assert_called_once()
        self.assertEqual(tm_delete.call_count, len(profiles))

        # both are dynamic, healthcheck port is changed
        provider, existing, dynamic_record = self._get_dynamic_package()
        profiles = self._get_tm_profiles(provider)
        dynamic_record2 = self._get_dynamic_record(existing)
        dynamic_record2._octodns['healthcheck']['port'] += 1
        change = Update(dynamic_record, dynamic_record2)
        provider._apply_Update(change)
        tm_sync, dns_update, tm_delete = (
            provider._tm_client.profiles.create_or_update,
            provider._dns_client.record_sets.create_or_update,
            provider._tm_client.profiles.delete,
        )
        self.assertEqual(tm_sync.call_count, len(profiles))
        dns_update.assert_not_called()
        tm_delete.assert_not_called()

        # both are dynamic, extra profile should be deleted
        provider, existing, dynamic_record = self._get_dynamic_package()
        sample_profile = self._get_tm_profiles(provider)[0]
        tm_id = provider._profile_name_to_id
        root_profile_name = _root_traffic_manager_name(dynamic_record)
        extra_profile = Profile(
            id=tm_id(f'{root_profile_name}-pool-random'),
            name=f'{root_profile_name}-pool-random',
            traffic_routing_method='Weighted',
            dns_config=sample_profile.dns_config,
            monitor_config=sample_profile.monitor_config,
            endpoints=sample_profile.endpoints,
        )
        tm_list = provider._tm_client.profiles.list_by_resource_group
        tm_list.return_value.append(extra_profile)
        change = Update(dynamic_record, dynamic_record)
        provider._apply_Update(change)
        tm_sync, dns_update, tm_delete = (
            provider._tm_client.profiles.create_or_update,
            provider._dns_client.record_sets.create_or_update,
            provider._tm_client.profiles.delete,
        )
        tm_sync.assert_not_called()
        dns_update.assert_not_called()
        tm_delete.assert_called_once()

        # both are dynamic but alias is broken
        provider, existing, record1 = self._get_dynamic_package()
        azrecord = RecordSet(
            ttl=record1.ttl, target_resource=SubResource(id=None)
        )
        azrecord.name = record1.name or '@'
        azrecord.type = f'Microsoft.Network/dnszones/{record1._type}'

        record2 = provider._populate_record(zone, azrecord, lenient=True)
        self.assertIsNone(record2.value)

        change = Update(record2, record1)
        provider._apply_Update(change)
        tm_sync, dns_update, tm_delete = (
            provider._tm_client.profiles.create_or_update,
            provider._dns_client.record_sets.create_or_update,
            provider._tm_client.profiles.delete,
        )
        tm_sync.assert_not_called()
        dns_update.assert_called_once()
        tm_delete.assert_not_called()

    def test_apply_update_dynamic_A(self):
        # existing is simple, new is dynamic
        provider = self._get_provider()
        simple_record = Record.new(
            zone,
            'foo',
            data={'type': 'A', 'ttl': 3600, 'values': ['1.1.1.1', '2.2.2.2']},
        )
        dynamic_record = Record.new(
            zone,
            simple_record.name,
            data={
                'type': 'A',
                'ttl': 60,
                'values': ['1.1.1.1'],
                'dynamic': {
                    'pools': {
                        'one': {
                            'values': [
                                {'value': '8.8.8.8'},
                                {'value': '4.4.4.4'},
                            ],
                            'fallback': 'two',
                        },
                        'two': {'values': [{'value': '9.9.9.9'}]},
                    },
                    'rules': [{'geos': ['AF'], 'pool': 'two'}, {'pool': 'one'}],
                },
            },
        )
        num_tms = len(provider._generate_traffic_managers(dynamic_record))
        change = Update(simple_record, dynamic_record)
        provider._apply_Update(change)
        tm_sync, dns_update, tm_delete = (
            provider._tm_client.profiles.create_or_update,
            provider._dns_client.record_sets.create_or_update,
            provider._tm_client.profiles.delete,
        )
        # sync is called once for each profile, plus 1 at the end for nested
        # endpoints to workaround A/AAAA nesting limitation in Azure
        self.assertEqual(tm_sync.call_count, num_tms + 1)
        dns_update.assert_called_once()
        tm_delete.assert_not_called()

        # both are dynamic, healthcheck port is changed to trigger sync on
        # all profiles
        provider = self._get_provider()
        dynamic_record2 = Record.new(
            zone,
            dynamic_record.name,
            data={
                'type': dynamic_record._type,
                'ttl': 300,
                'values': dynamic_record.values,
                'dynamic': dynamic_record.dynamic._data(),
                'octodns': {'healthcheck': {'port': 4433}},
            },
        )
        change = Update(dynamic_record, dynamic_record2)
        provider._apply_Update(change)
        tm_sync, dns_update, tm_delete = (
            provider._tm_client.profiles.create_or_update,
            provider._dns_client.record_sets.create_or_update,
            provider._tm_client.profiles.delete,
        )
        # sync is called once for each profile, extra call at the end is not
        # needed when existing dynamic record is already aliased to its root
        # profile
        self.assertEqual(tm_sync.call_count, num_tms)
        dns_update.assert_not_called()
        tm_delete.assert_not_called()

    def test_apply_update_dynamic_A_singluar(self):
        # existing is simple, new is dynamic that needs only one profile
        provider = self._get_provider()
        simple_record = Record.new(
            zone,
            'foo',
            data={'type': 'A', 'ttl': 3600, 'values': ['1.1.1.1', '2.2.2.2']},
        )
        dynamic_record = Record.new(
            zone,
            simple_record.name,
            data={
                'type': 'A',
                'ttl': 60,
                'values': ['1.1.1.1'],
                'dynamic': {
                    'pools': {
                        'one': {
                            'values': [
                                {'value': '8.8.8.8'},
                                {'value': '1.1.1.1', 'status': 'up'},
                            ]
                        }
                    },
                    'rules': [{'pool': 'one'}],
                },
            },
        )
        external = 'Microsoft.Network/trafficManagerProfiles/externalEndpoints'
        self._validate_dynamic(
            dynamic_record,
            [
                Profile(
                    name='foo--unit--tests-A',
                    traffic_routing_method='Weighted',
                    dns_config=DnsConfig(
                        relative_name='foo--unit--tests-a',
                        ttl=dynamic_record.ttl,
                    ),
                    monitor_config=_get_monitor(dynamic_record),
                    endpoints=[
                        Endpoint(
                            name='one--8.8.8.8',
                            type=external,
                            target='8.8.8.8',
                            weight=1,
                        ),
                        Endpoint(
                            name='one--1.1.1.1--default--',
                            type=external,
                            target='1.1.1.1',
                            weight=1,
                            endpoint_status=EndpointStatus.ENABLED,
                            always_serve=AlwaysServe.ENABLED,
                        ),
                    ],
                )
            ],
        )

        change = Update(simple_record, dynamic_record)
        provider._apply_Update(change)
        tm_sync, dns_update, tm_delete = (
            provider._tm_client.profiles.create_or_update,
            provider._dns_client.record_sets.create_or_update,
            provider._tm_client.profiles.delete,
        )
        self.assertEqual(tm_sync.call_count, 1)
        dns_update.assert_called_once()
        tm_delete.assert_not_called()

    def test_apply_delete_dynamic(self):
        provider, existing, record = self._get_dynamic_package()
        provider._populate_traffic_managers()
        profiles = self._get_tm_profiles(provider)
        change = Delete(record)
        provider._apply_Delete(change)
        dns_delete, tm_delete = (
            provider._dns_client.record_sets.delete,
            provider._tm_client.profiles.delete,
        )
        dns_delete.assert_called_once()
        self.assertEqual(tm_delete.call_count, len(profiles))

    def test_create_zone(self):
        provider = self._get_provider()

        changes = []
        for i in octo_records:
            changes.append(Create(i))
        desired = Zone('unit2.test.', [])

        err_msg = 'The Resource \'Microsoft.Network/dnszones/unit2.test\' '
        err_msg += 'under resource group \'mock_rg\' was not found.'
        _get = provider._dns_client.zones.get
        _get.side_effect = CloudError(Mock(status=404), err_msg)

        expected_n = len(octo_records)
        self.assertEqual(
            expected_n, provider.apply(Plan(None, desired, changes, True))
        )

    def test_check_zone_no_create(self):
        provider = self._get_provider()

        rs = []
        recordSet = RecordSet(a_records=[ARecord(ipv4_address='1.1.1.1')])
        recordSet.name, recordSet.ttl, recordSet.type = 'a1', 0, 'A'
        rs.append(recordSet)
        recordSet = RecordSet(
            a_records=[
                ARecord(ipv4_address='1.1.1.1'),
                ARecord(ipv4_address='2.2.2.2'),
            ]
        )
        recordSet.name, recordSet.ttl, recordSet.type = 'a2', 1, 'A'
        rs.append(recordSet)

        record_list = provider._dns_client.record_sets.list_by_dns_zone
        record_list.return_value = rs

        err_msg = 'The Resource \'Microsoft.Network/dnszones/unit3.test\' '
        err_msg += 'under resource group \'mock_rg\' was not found.'
        _get = provider._dns_client.zones.get
        _get.side_effect = CloudError(Mock(status=404), err_msg)

        exists = provider.populate(Zone('unit3.test.', []))
        self.assertFalse(exists)

        self.assertEqual(len(zone.records), 0)

    def test_populate_caches_root_ns(self):
        provider = self._get_provider()

        # zone already exists
        provider._azure_zones.add('unit.test')

        rs = []

        recordSet = RecordSet(
            ns_records=[
                NsRecord(nsdname='ns1.unit.test.'),
                NsRecord(nsdname='ns1-1.azure-dns.com.'),
                NsRecord(nsdname='ns1-1.azure-dns.info.'),
            ]
        )
        recordSet.name, recordSet.ttl, recordSet.type = '@', 9, 'NS'
        rs.append(recordSet)

        recordSet = RecordSet(ns_records=[NsRecord(nsdname='ns3.unit.test.')])
        recordSet.name, recordSet.ttl, recordSet.type = 'sub', 12, 'NS'
        rs.append(recordSet)

        record_list = provider._dns_client.record_sets.list_by_dns_zone
        record_list.return_value = rs

        # zone will exist and have a mixture of NS records
        zone = Zone('unit.test.', [])
        self.assertTrue(provider.populate(zone))
        self.assertEqual(
            {
                'unit.test': set(
                    ('ns1-1.azure-dns.com.', 'ns1-1.azure-dns.info.')
                )
            },
            provider._required_root_ns_values,
        )

    def test_check_zone_create_caches_root_ns(self):
        provider = self._get_provider()

        # w/o create we just don't find the zone
        self.assertFalse(provider._check_zone('some.zone.com'))

        test_zone = AzureZone(location='global')
        test_zone.name_servers = [
            'ns1-1.azure-dns.com.',
            'ns1-1.azure-dns.info.',
        ]
        provider._dns_client.zones.create_or_update.return_value = test_zone

        # with create we'll fail to find it, create it, and grab it's root NS
        # record values
        self.assertTrue(provider._check_zone('unit.test', create=True))
        self.assertEqual(
            {
                'unit.test': set(
                    ('ns1-1.azure-dns.com.', 'ns1-1.azure-dns.info.')
                )
            },
            provider._required_root_ns_values,
        )

    def test_ensure_required_root_ns_values(self):
        provider = self._get_provider()

        # stuff some required values into the cache
        required = set(('ns1-1.azure-dns.com.', 'ns1-1.azure-dns.info.'))
        provider._required_root_ns_values = {'unit.test': required}

        zone = Zone('unit.test.', [])

        custom = set(('ns1.unit.test.', 'ns2.unit.test.'))

        # no required values
        record = Record.new(
            zone, '', data={'ttl': 4, 'type': 'NS', 'values': list(custom)}
        )
        ret, modified = provider._ensure_required_root_ns_values(record)
        self.assertTrue(modified)
        self.assertEqual(required | custom, set(ret.values))
        # make sure original record wasn't modified
        self.assertEqual(2, len(record.values))
        # same behavior with _process_desired_zone
        zone.add_record(record, replace=True)
        ret = provider._process_desired_zone(zone)
        ret = list(ret.records)[0]
        self.assertEqual(required | custom, set(ret.values))

        # has partial required
        record = Record.new(
            zone,
            '',
            data={
                'ttl': 4,
                'type': 'NS',
                'values': list(custom) + list(required)[1:],
            },
        )
        ret, modified = provider._ensure_required_root_ns_values(record)
        self.assertTrue(modified)
        self.assertEqual(required | custom, set(ret.values))
        self.assertEqual(3, len(record.values))
        # same behavior with _process_desired_zone
        zone.add_record(record, replace=True)
        ret = provider._process_desired_zone(zone)
        ret = list(ret.records)[0]
        self.assertEqual(required | custom, set(ret.values))

        # has everything that's required
        record = Record.new(
            zone,
            '',
            data={
                'ttl': 4,
                'type': 'NS',
                'values': list(custom) + list(required),
            },
        )
        ret, modified = provider._ensure_required_root_ns_values(record)
        # was not modified b/c it's already complete
        self.assertFalse(modified)
        # same behavior with _process_desired_zone
        zone.add_record(record, replace=True)
        ret = provider._process_desired_zone(zone)
        # same object, no copy
        self.assertEqual(id(zone), id(ret))

        # has just the required
        record = Record.new(
            zone, '', data={'ttl': 4, 'type': 'NS', 'values': list(required)}
        )
        ret, modified = provider._ensure_required_root_ns_values(record)
        # was not modified b/c it's already complete
        self.assertFalse(modified)
        # same behavior with _process_desired_zone
        zone.add_record(record, replace=True)
        ret = provider._process_desired_zone(zone)
        # same object, no copy
        self.assertEqual(id(zone), id(ret))<|MERGE_RESOLUTION|>--- conflicted
+++ resolved
@@ -21,14 +21,11 @@
 )
 from azure.mgmt.dns.models import Zone as AzureZone
 from azure.mgmt.trafficmanager.models import (
+    AlwaysServe,
     DnsConfig,
     Endpoint,
-<<<<<<< HEAD
     EndpointStatus,
-    AlwaysServe,
-=======
     MonitorConfig,
->>>>>>> f77ebe79
     MonitorConfigCustomHeadersItem,
     Profile,
 )
