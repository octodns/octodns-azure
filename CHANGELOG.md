<<<<<<< HEAD
## v0.0.3 - 2022-??-?? - Support the root

* Enable SUPPORTS_ROOT_NS for management of root NS records. Requires
  octodns>=0.9.16. Note that azure does not allow the removal of its own name
  servers so in cases where your config doesn't include them the provider will
  still leave them in place for azure.
=======
## v0.0.3 - 2022-03-04 - Honing requirements

* Fix traffic manager authentication with new azure-identity
* Improved pinning for azure python module version requirements
>>>>>>> 1f046b30

## v0.0.2 - 2022-01-23 - The required things

* Include msrestazure in install_requires to get a hidden dep covered

## v0.0.1 - 2022-01-04 - Moving

#### Nothworthy Changes

* Initial extraction of AzureProvider from octoDNS core

#### Stuff

Nothing<|MERGE_RESOLUTION|>--- conflicted
+++ resolved
@@ -1,16 +1,14 @@
-<<<<<<< HEAD
-## v0.0.3 - 2022-??-?? - Support the root
+## v0.0.4 - 2022-??-?? - Support the root
 
 * Enable SUPPORTS_ROOT_NS for management of root NS records. Requires
   octodns>=0.9.16. Note that azure does not allow the removal of its own name
   servers so in cases where your config doesn't include them the provider will
   still leave them in place for azure.
-=======
+
 ## v0.0.3 - 2022-03-04 - Honing requirements
 
 * Fix traffic manager authentication with new azure-identity
 * Improved pinning for azure python module version requirements
->>>>>>> 1f046b30
 
 ## v0.0.2 - 2022-01-23 - The required things
 
