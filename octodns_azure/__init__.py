#
#
#

from collections import defaultdict
from functools import reduce
from logging import getLogger

from azure.identity import ClientSecretCredential
from azure.mgmt.dns import DnsManagementClient
from azure.mgmt.trafficmanager import TrafficManagerManagementClient
from azure.core.pipeline.policies import RetryPolicy

from azure.mgmt.dns.models import (
    ARecord,
    AaaaRecord,
    CaaRecord,
    CnameRecord,
    MxRecord,
    SrvRecord,
    NsRecord,
    PtrRecord,
    TxtRecord,
    Zone,
)
from azure.mgmt.trafficmanager.models import (
    Profile,
    DnsConfig,
    MonitorConfig,
    Endpoint,
    EndpointStatus,
    AlwaysServe,
    MonitorConfigCustomHeadersItem,
)

from octodns.record import Record, Update, GeoCodes
from octodns.provider import ProviderException
from octodns.provider.base import BaseProvider

__VERSION__ = '0.0.3'


class AzureException(ProviderException):
    pass


def escape_semicolon(s):
    assert s
    return s.replace(';', '\\;')


def unescape_semicolon(s):
    assert s
    return s.replace('\\;', ';')


def azure_chunked_value(val):
    CHUNK_SIZE = 255
    val_replace = val.replace('"', '\\"')
    value = unescape_semicolon(val_replace)
    if len(val) > CHUNK_SIZE:
        vs = [
            value[i : i + CHUNK_SIZE] for i in range(0, len(value), CHUNK_SIZE)
        ]
    else:
        vs = value
    return vs


def azure_chunked_values(s):
    values = []
    for v in s:
        values.append(azure_chunked_value(v))
    return values


class _AzureRecord(object):
    '''Wrapper for OctoDNS record for AzureProvider to make dns_client calls.

    azuredns.py:
    class: octodns.provider.azuredns._AzureRecord
    An _AzureRecord is easily accessible to Azure DNS Management library
    functions and is used to wrap all relevant data to create a record in
    Azure.
    '''

    TYPE_MAP = {
        'A': ARecord,
        'AAAA': AaaaRecord,
        'CAA': CaaRecord,
        'CNAME': CnameRecord,
        'MX': MxRecord,
        'SRV': SrvRecord,
        'NS': NsRecord,
        'PTR': PtrRecord,
        'TXT': TxtRecord,
    }

    def __init__(
        self, resource_group, record, delete=False, traffic_manager=None
    ):
        '''Constructor for _AzureRecord.

        Notes on Azure records: An Azure record set has the form
        RecordSet(name=<...>, type=<...>, a_records=[...],
        aaaa_records=[...], ...)
        When constructing an azure record as done in self._apply_Create,
        the argument parameters for an A record would be
        parameters={'ttl': <int>, 'a_records': [ARecord(<str ip>),]}.
        As another example for CNAME record:
        parameters={'ttl': <int>, 'cname_record': CnameRecord(<str>)}.

        Below, key_name and class_name are the dictionary key and Azure
        Record class respectively.

        :param resource_group: The name of resource group in Azure
        :type  resource_group: str
        :param record: An OctoDNS record
        :type  record: ..record.Record
        :param delete: If true, omit data parsing; not needed to delete
        :type  delete: bool

        :type return: _AzureRecord
        '''
        self.log = getLogger('AzureRecord')

        self.resource_group = resource_group
        self.zone_name = record.zone.name[:-1]
        self.relative_record_set_name = record.name or '@'
        self.record_type = record._type
        self._record = record
        self.traffic_manager = traffic_manager

        if delete:
            return

        # Refer to function docstring for key_name and class_name.
        key_name = f'{self.record_type}_records'.lower()
        if record._type == 'CNAME':
            key_name = key_name[:-1]
        azure_class = self.TYPE_MAP[self.record_type]

        params_for = getattr(self, f'_params_for_{record._type}')
        self.params = params_for(record.data, key_name, azure_class)
        self.params['ttl'] = record.ttl

    def _params_for_A(self, data, key_name, azure_class):
        if self._record.dynamic and self.traffic_manager:
            return {'target_resource': self.traffic_manager}

        try:
            values = data['values']
        except KeyError:
            values = [data['value']]
        return {key_name: [azure_class(ipv4_address=v) for v in values]}

    def _params_for_AAAA(self, data, key_name, azure_class):
        if self._record.dynamic and self.traffic_manager:
            return {'target_resource': self.traffic_manager}

        try:
            values = data['values']
        except KeyError:
            values = [data['value']]
        return {key_name: [azure_class(ipv6_address=v) for v in values]}

    def _params_for_CAA(self, data, key_name, azure_class):
        params = []
        if 'values' in data:
            for vals in data['values']:
                params.append(
                    azure_class(
                        flags=vals['flags'],
                        tag=vals['tag'],
                        value=vals['value'],
                    )
                )
        else:  # Else there is a singular data point keyed by 'value'.
            params.append(
                azure_class(
                    flags=data['value']['flags'],
                    tag=data['value']['tag'],
                    value=data['value']['value'],
                )
            )
        return {key_name: params}

    def _params_for_CNAME(self, data, key_name, azure_class):
        if self._record.dynamic and self.traffic_manager:
            return {'target_resource': self.traffic_manager}

        return {key_name: azure_class(cname=data['value'])}

    def _params_for_MX(self, data, key_name, azure_class):
        params = []
        if 'values' in data:
            for vals in data['values']:
                params.append(
                    azure_class(
                        preference=vals['preference'], exchange=vals['exchange']
                    )
                )
        else:  # Else there is a singular data point keyed by 'value'.
            params.append(
                azure_class(
                    preference=data['value']['preference'],
                    exchange=data['value']['exchange'],
                )
            )
        return {key_name: params}

    def _params_for_SRV(self, data, key_name, azure_class):
        params = []
        if 'values' in data:
            for vals in data['values']:
                params.append(
                    azure_class(
                        priority=vals['priority'],
                        weight=vals['weight'],
                        port=vals['port'],
                        target=vals['target'],
                    )
                )
        else:  # Else there is a singular data point keyed by 'value'.
            params.append(
                azure_class(
                    priority=data['value']['priority'],
                    weight=data['value']['weight'],
                    port=data['value']['port'],
                    target=data['value']['target'],
                )
            )
        return {key_name: params}

    def _params_for_NS(self, data, key_name, azure_class):
        try:
            values = data['values']
        except KeyError:
            values = [data['value']]
        return {key_name: [azure_class(nsdname=v) for v in values]}

    def _params_for_PTR(self, data, key_name, azure_class):
        try:
            values = data['values']
        except KeyError:
            values = [data['value']]
        return {key_name: [azure_class(ptrdname=v) for v in values]}

    def _params_for_TXT(self, data, key_name, azure_class):

        params = []
        try:  # API for TxtRecord has list of str, even for singleton
            values = [v for v in azure_chunked_values(data['values'])]
        except KeyError:
            values = [azure_chunked_value(data['value'])]

        for v in values:
            if isinstance(v, list):
                params.append(azure_class(value=v))
            else:
                params.append(azure_class(value=[v]))
        return {key_name: params}

    def _equals(self, b):
        '''Checks whether two records are equal by comparing all fields.
        :param b: Another _AzureRecord object
        :type  b: _AzureRecord

        :type return: bool
        '''

        def key_dict(d):
            return sum([hash(f'{k}:{v}') for k, v in d.items()])

        def parse_dict(params):
            vals = []
            for char in params:
                if char != 'ttl':
                    list_records = params[char]
                    try:
                        for record in list_records:
                            vals.append(record.__dict__)
                    except:
                        vals.append(list_records.__dict__)
            vals.sort(key=key_dict)
            return vals

        return (
            (self.resource_group == b.resource_group)
            & (self.zone_name == b.zone_name)
            & (self.record_type == b.record_type)
            & (self.params['ttl'] == b.params['ttl'])
            & (parse_dict(self.params) == parse_dict(b.params))
            & (self.relative_record_set_name == b.relative_record_set_name)
        )


def _check_endswith_dot(string):
    return string if string.endswith('.') else string + '.'


def _parse_azure_type(string):
    '''Converts string representing an Azure RecordSet type to usual type.

    :param string: the Azure type. eg: <Microsoft.Network/dnszones/A>
    :type  string: str

    :type return: str
    '''
    return string.split('/')[-1]


def _root_traffic_manager_name(record):
    # ATM names can only have letters, numbers and hyphens
    # replace dots with double hyphens to ensure unique mapping,
    # hoping that real life FQDNs won't have double hyphens
    name = record.fqdn[:-1].replace('.', '--')
    if record._type != 'CNAME':
        name += f'-{record._type}'
    return name


def _rule_traffic_manager_name(pool, record):
    prefix = _root_traffic_manager_name(record)
    return f'{prefix}-rule-{pool}'


def _pool_traffic_manager_name(pool, record):
    prefix = _root_traffic_manager_name(record)
    return f'{prefix}-pool-{pool}'


def _healthcheck_num_failures(record):
    return (
        record._octodns.get('azuredns', {})
        .get('healthcheck', {})
        .get('num_failures', 3)
    )


def _healthcheck_interval(record):
    return (
        record._octodns.get('azuredns', {})
        .get('healthcheck', {})
        .get('interval', 30)
    )


def _healthcheck_timeout(record):
    default = 10 if _healthcheck_interval(record) > 10 else 9
    return (
        record._octodns.get('azuredns', {})
        .get('healthcheck', {})
        .get('timeout', default)
    )


def _get_monitor(record):
    monitor = MonitorConfig(
        protocol=record.healthcheck_protocol,
        port=record.healthcheck_port,
        path=record.healthcheck_path,
        interval_in_seconds=_healthcheck_interval(record),
        timeout_in_seconds=_healthcheck_timeout(record),
        tolerated_number_of_failures=_healthcheck_num_failures(record),
    )
    host = record.healthcheck_host()
    if host:
        monitor.custom_headers = [
            MonitorConfigCustomHeadersItem(name='Host', value=host)
        ]
    return monitor


def _check_valid_dynamic(record):
    typ = record._type
    if typ in ['A', 'AAAA']:
        defaults = set(record.values)
        if len(defaults) > 1:
            pools = record.dynamic.pools
            vals = set(
                v['value']
                for _, pool in pools.items()
                for v in pool._data()['values']
            )
            if defaults != vals:
                # we don't yet support multi-value defaults, specifying all
                # pool values allows for Traffic Manager profile optimization
                raise AzureException(
                    f'{record.fqdn} {record._type}: Values '
                    'of A/AAAA dynamic records must either '
                    'have a single value or contain all '
                    'values from all pools'
                )
    elif typ != 'CNAME':
        # dynamic records of unsupported type
        raise AzureException(
            f'{record.fqdn}: Dynamic records in Azure must '
            'be of type A/AAAA/CNAME'
        )


def _profile_is_match(have, desired):
    if have is None or desired is None:
        return False

    log = getLogger('azuredns._profile_is_match').debug

    def false(have, desired, name=None):
        prefix = f'profile={name}' if name else ''
        attr = have.__class__.__name__
        log('%s have.%s = %s', prefix, attr, have)
        log('%s desired.%s = %s', prefix, attr, desired)
        return False

    # compare basic attributes
    if (
        have.name != desired.name
        or have.traffic_routing_method != desired.traffic_routing_method
        or len(have.endpoints) != len(desired.endpoints)
    ):
        return false(have, desired)

    # compare dns config
    dns_have = have.dns_config
    dns_desired = desired.dns_config
    if (
        dns_have.ttl != dns_desired.ttl
        or dns_have.relative_name is None
        or dns_desired.relative_name is None
        or dns_have.relative_name != dns_desired.relative_name
    ):
        return false(dns_have, dns_desired, have.name)

    # compare monitoring configuration
    monitor_have = have.monitor_config
    monitor_desired = desired.monitor_config
    if (
        monitor_have.protocol != monitor_desired.protocol
        or monitor_have.port != monitor_desired.port
        or monitor_have.path != monitor_desired.path
        or monitor_have.tolerated_number_of_failures
        != monitor_desired.tolerated_number_of_failures
        or monitor_have.interval_in_seconds
        != monitor_desired.interval_in_seconds
        or monitor_have.timeout_in_seconds != monitor_desired.timeout_in_seconds
        or monitor_have.custom_headers != monitor_desired.custom_headers
    ):
        return false(monitor_have, monitor_desired, have.name)

    # compare endpoints
    method = have.traffic_routing_method
    if method == 'Priority':
        have_endpoints = sorted(have.endpoints, key=lambda e: e.priority)
        desired_endpoints = sorted(desired.endpoints, key=lambda e: e.priority)
    elif method == 'Weighted':
        have_endpoints = sorted(have.endpoints, key=lambda e: e.target)
        desired_endpoints = sorted(desired.endpoints, key=lambda e: e.target)
    else:
        have_endpoints = have.endpoints
        desired_endpoints = desired.endpoints
    endpoints = zip(have_endpoints, desired_endpoints)
    for have_endpoint, desired_endpoint in endpoints:
        have_status = have_endpoint.endpoint_status or EndpointStatus.ENABLED
        desired_status = (
            desired_endpoint.endpoint_status or EndpointStatus.ENABLED
        )

        have_always_serve = have_endpoint.always_serve or AlwaysServe.DISABLED
        desired_always_serve = (
            desired_endpoint.always_serve or AlwaysServe.DISABLED
        )

        # compare basic attributes
        if (
            have_endpoint.name != desired_endpoint.name
            or have_endpoint.type != desired_endpoint.type
            or have_status != desired_status
            or have_always_serve != desired_always_serve
        ):
            return false(have_endpoint, desired_endpoint, have.name)

        # compare geos
        if method == 'Geographic':
            have_geos = sorted(have_endpoint.geo_mapping)
            desired_geos = sorted(desired_endpoint.geo_mapping)
            if have_geos != desired_geos:
                return false(have_endpoint, desired_endpoint, have.name)

        # compare priorities
        if (
            method == 'Priority'
            and have_endpoint.priority != desired_endpoint.priority
        ):
            return false(have_endpoint, desired_endpoint, have.name)

        # compare weights
        if (
            method == 'Weighted'
            and have_endpoint.weight != desired_endpoint.weight
        ):
            return false(have_endpoint, desired_endpoint, have.name)

        # compare targets
        target_type = have_endpoint.type.split('/')[-1]
        if target_type == 'externalEndpoints':
            if have_endpoint.target != desired_endpoint.target:
                return false(have_endpoint, desired_endpoint, have.name)
        elif target_type == 'nestedEndpoints':
            if (
                have_endpoint.target_resource_id
                != desired_endpoint.target_resource_id
            ):
                return false(have_endpoint, desired_endpoint, have.name)
        else:
            # unexpected, give up
            return False

    return True


def _azure_ep_alwaysserve_to_octo_status(endpoint_status, always_serve):
    """Convert between azure endpoint's endpoint_status and always_serve flags and octo's pool status flag"""
    if endpoint_status is None:
        endpoint_status = EndpointStatus.ENABLED
    if always_serve is None:
        always_serve = AlwaysServe.DISABLED

    if endpoint_status == EndpointStatus.DISABLED:
        # It doesn't matter what always_serve is if ep is disabled
        return "down"
    elif (
        endpoint_status == EndpointStatus.ENABLED
        and always_serve == AlwaysServe.DISABLED
    ):
        return "obey"
    elif (
        endpoint_status == EndpointStatus.ENABLED
        and always_serve == AlwaysServe.ENABLED
    ):
        return "up"
    else:
        raise AzureException(
            f"Unexpected endpoint_status ({endpoint_status})"
            f" and always_serve ({always_serve}) combination"
        )


def _octo_status_to_azure_ep_alwaysserve(octo_status):
    """Convert between octo's pool status flag and azure endpoint's endpoint_status and always_serve flags"""
    if octo_status == "down":
        return (EndpointStatus.DISABLED, AlwaysServe.DISABLED)
    elif octo_status == "obey":
        return (EndpointStatus.ENABLED, AlwaysServe.DISABLED)
    elif octo_status == "up":
        return (EndpointStatus.ENABLED, AlwaysServe.ENABLED)
    else:
        raise ValueError(f"Unexpected octo_status: {octo_status}")


class AzureProvider(BaseProvider):
    '''
    Azure DNS Provider

    azuredns.py:
        class: octodns.provider.azuredns.AzureProvider
        # Current support of authentication of access to Azure services only
        # includes using a Service Principal:
        # https://docs.microsoft.com/en-us/azure/azure-resource-manager/
        #                        resource-group-create-service-principal-portal
        # The Azure Active Directory Application ID (aka client ID):
        client_id:
        # Authentication Key Value: (note this should be secret)
        key:
        # Directory ID (aka tenant ID):
        directory_id:
        # Subscription ID:
        sub_id:
        # Resource Group name:
        resource_group:
        # All are required to authenticate.

        Example config file with variables:
            "
            ---
            providers:
              config:
                class: octodns.provider.yaml.YamlProvider
                directory: ./config (example path to directory of zone files)
              azuredns:
                class: octodns.provider.azuredns.AzureProvider
                client_id: env/AZURE_APPLICATION_ID
                key: env/AZURE_AUTHENTICATION_KEY
                directory_id: env/AZURE_DIRECTORY_ID
                sub_id: env/AZURE_SUBSCRIPTION_ID
                resource_group: 'TestResource1'

            zones:
              example.com.:
                sources:
                  - config
                targets:
                  - azuredns
            "
        The first four variables above can be hidden in environment variables
        and octoDNS will automatically search for them in the shell. It is
        possible to also hard-code into the config file: eg, resource_group.

        Please read https://github.com/octodns/octodns/pull/706 for an overview
        of how dynamic records are designed and caveats of using them.
    '''

    SUPPORTS_GEO = False
    SUPPORTS_DYNAMIC = True
    SUPPORTS_POOL_VALUE_STATUS = True
    SUPPORTS_MULTIVALUE_PTR = True
    SUPPORTS_ROOT_NS = True
    SUPPORTS = set(
        ('A', 'AAAA', 'CAA', 'CNAME', 'MX', 'NS', 'PTR', 'SRV', 'TXT')
    )

    def __init__(
        self,
        id,
        client_id,
        key,
        directory_id,
        sub_id,
        resource_group,
        client_total_retries=10,
        client_status_retries=3,
        authority="https://login.microsoftonline.com",
        base_url="https://management.azure.com",
        *args,
        **kwargs,
    ):
        self.log = getLogger(f'AzureProvider[{id}]')
        self.log.debug(
            '__init__: id=%s, client_id=%s, '
            'key=***, directory_id:%s, authority:%s, '
            'base_url:%s, client_total_retries:%d, '
            'client_status_retries:%d',
            id,
            client_id,
            directory_id,
            authority,
            base_url,
            client_total_retries,
            client_status_retries,
        )
        super().__init__(id, *args, **kwargs)

        # Store necessary initialization params
        self._authority = authority
        self._base_url = base_url
        self._client_client_id = client_id
        self._client_key = key
        self._client_directory_id = directory_id
        self._client_subscription_id = sub_id
        self.__client_credential = None

        self.__dns_client = None
        self.__tm_client = None

        self._resource_group = resource_group
        self._traffic_managers = dict()

        self.__azure_zones = None
        self._required_root_ns_values = {}

        self._dns_client_retry_policy = RetryPolicy(
            total_retries=client_total_retries,
            status_retries=client_status_retries,
        )

    @property
    def _client_credential(self):
        if self.__client_credential is None:
            # Azure's logger spits out a lot of debug messages at 'INFO'
            # level, override it by re-assigning `info` method to `debug`
            # (ugly hack until I find a better way)
            logger_name = 'azure.core.pipeline.policies.http_logging_policy'
            logger = getLogger(logger_name)
            logger.info = logger.debug
            self.__client_credential = ClientSecretCredential(
                client_id=self._client_client_id,
                client_secret=self._client_key,
                tenant_id=self._client_directory_id,
                authority=self._authority,
                logger=logger,
            )
        return self.__client_credential

    @property
    def _dns_client(self):
        if self.__dns_client is None:
            self.__dns_client = DnsManagementClient(
                credential=self._client_credential,
                subscription_id=self._client_subscription_id,
                retry_policy=self._dns_client_retry_policy,
                base_url=self._base_url,
            )
        return self.__dns_client

    @property
    def _tm_client(self):
        if self.__tm_client is None:
            self.__tm_client = TrafficManagerManagementClient(
                credential=self._client_credential,
                subscription_id=self._client_subscription_id,
                base_url=self._base_url,
            )
        return self.__tm_client

    @property
    def _azure_zones(self):
        if self.__azure_zones is None:
            self.log.debug('_azure_zones: loading')
            zones = set()
            list_zones = self._dns_client.zones.list_by_resource_group
            for zone in list_zones(self._resource_group):
                zones.add(zone.name.rstrip('.'))
            self.__azure_zones = zones

        return self.__azure_zones

    def _check_zone(self, name, create=False):
        '''Checks whether a zone specified in a source exist in Azure server.

        Note that Azure zones omit end '.' eg: contoso.com vs contoso.com.
        Returns the name if it exists.

        :param name: Name of a zone to checks
        :type  name: str
        :param create: If True, creates the zone of that name.
        :type  create: bool

        :type return: str or None
        '''
        self.log.debug('_check_zone: name=%s create=%s', name, create)
        # Check if the zone already exists in our set
        if name in self._azure_zones:
            return name
        # If not, and its time to create, lets do it.
        if create:
            self.log.debug('_check_zone:no matching zone; creating %s', name)
            create_zone = self._dns_client.zones.create_or_update
            zone = create_zone(
                self._resource_group, name, Zone(location='global')
            )
            self._azure_zones.add(name)

            # we create the zone so we should now be able to get its root ns
            # records
            self._required_root_ns_values[name] = set(zone.name_servers)

            return name
        else:
            # Else return nothing (aka false)
            return

    def _populate_traffic_managers(self):
        self.log.debug('traffic managers: loading')
        list_profiles = self._tm_client.profiles.list_by_resource_group
        for profile in list_profiles(self._resource_group):
            self._traffic_managers[profile.id] = profile
        # link nested profiles in advance for convenience
        for _, profile in self._traffic_managers.items():
            self._populate_nested_profiles(profile)

    def _populate_nested_profiles(self, profile):
        for ep in profile.endpoints:
            target_id = ep.target_resource_id
            if target_id and target_id in self._traffic_managers:
                target = self._traffic_managers[target_id]
                ep.target_resource = self._populate_nested_profiles(target)
        return profile

    def _get_tm_profile_by_id(self, resource_id):
        if not self._traffic_managers:
            self._populate_traffic_managers()
        return self._traffic_managers.get(resource_id)

    def _profile_name_to_id(self, name):
        return (
            '/subscriptions/'
            + self._client_subscription_id
            + '/resourceGroups/'
            + self._resource_group
            + '/providers/Microsoft.Network/trafficManagerProfiles/'
            + name
        )

    def _get_tm_profile_by_name(self, name):
        profile_id = self._profile_name_to_id(name)
        return self._get_tm_profile_by_id(profile_id)

    def _get_tm_for_dynamic_record(self, record):
        name = _root_traffic_manager_name(record)
        return self._get_tm_profile_by_name(name)

    def populate(self, zone, target=False, lenient=False):
        '''Required function of manager.py to collect records from zone.

        Special notes for Azure.
        Azure zone names omit final '.'
        Azure root records names are represented by '@'. OctoDNS uses ''
        Azure records created through online interface may have null values
        (eg, no IP address for A record).
        Azure online interface allows constructing records with null values
        which are destroyed by _apply.

        Specific quirks such as these are responsible for any non-obvious
        parsing in this function and the functions '_params_for_*'.

        :param zone: A dns zone
        :type  zone: octodns.zone.Zone
        :param target: Checks if Azure is source or target of config.
                       Currently only supports as a target. Unused.
        :type  target: bool
        :param lenient: Unused. Check octodns.manager for usage.
        :type  lenient: bool

        :type return: void
        '''
        self.log.debug('populate: name=%s', zone.name)

        exists = False
        before = len(zone.records)

        zone_name = zone.name[:-1]

        records = self._dns_client.record_sets.list_by_dns_zone
        if self._check_zone(zone_name):
            exists = True
            for azrecord in records(self._resource_group, zone_name):
                typ = _parse_azure_type(azrecord.type)
                if typ not in self.SUPPORTS:
                    continue

                record = self._populate_record(zone, azrecord, lenient)
                zone.add_record(record, lenient=lenient)

                if record._type == 'NS' and record.name == '':
                    # we have the root NS record, record its azure-dns values
                    required_values = set(
                        [v for v in record.values if 'azure-dns' in v]
                    )
                    self._required_root_ns_values[zone_name] = required_values

        self.log.info(
            'populate: found %s records, exists=%s',
            len(zone.records) - before,
            exists,
        )
        return exists

    def _populate_record(self, zone, azrecord, lenient=False):
        record_name = azrecord.name if azrecord.name != '@' else ''
        typ = _parse_azure_type(azrecord.type)

        data_fors = {
            "A": self._data_for_A,
            "AAAA": self._data_for_AAAA,
            "CAA": self._data_for_CAA,
            "CNAME": self._data_for_CNAME,
            "MX": self._data_for_MX,
            "NS": self._data_for_NS,
            "PTR": self._data_for_PTR,
            "SRV": self._data_for_SRV,
            "TXT": self._data_for_TXT,
        }

        data = data_fors[typ](azrecord)
        data['type'] = typ
        data['ttl'] = azrecord.ttl
        return Record.new(zone, record_name, data, source=self, lenient=lenient)

    def _data_for_A(self, azrecord):
        if azrecord.a_records is None:
            if azrecord.target_resource.id:
                return self._data_for_dynamic(azrecord)

            # dynamic record alias is broken, return dummy value and apply
            # will likely overwrite/fix it
            self.log.warning(
                '_data_for_A: Missing Traffic Manager alias for '
                'dynamic record %s',
                azrecord.fqdn,
            )
            return {'values': []}

        return {'values': [ar.ipv4_address for ar in azrecord.a_records]}

    def _data_for_AAAA(self, azrecord):
        if azrecord.aaaa_records is None:
            if azrecord.target_resource.id:
                return self._data_for_dynamic(azrecord)

            # dynamic record alias is broken, return dummy value and apply
            # will likely overwrite/fix it
            self.log.warning(
                '_data_for_AAAA: Missing Traffic Manager alias '
                'for dynamic record %s',
                azrecord.fqdn,
            )
            return {'values': []}

        return {'values': [ar.ipv6_address for ar in azrecord.aaaa_records]}

    def _data_for_CAA(self, azrecord):
        return {
            'values': [
                {'flags': ar.flags, 'tag': ar.tag, 'value': ar.value}
                for ar in azrecord.caa_records
            ]
        }

    def _data_for_CNAME(self, azrecord):
        '''Parsing data from Azure DNS Client record call
        :param azrecord: a return of a call to list azure records
        :type  azrecord: azure.mgmt.dns.models.RecordSet

        :type  return: dict
        '''
        if azrecord.cname_record is None:
            if azrecord.target_resource.id:
                return self._data_for_dynamic(azrecord)

            # dynamic record alias is broken, return dummy value and apply
            # will likely overwrite/fix it
            self.log.warning(
                '_data_for_CNAME: Missing Traffic Manager alias '
                'for dynamic record %s',
                azrecord.fqdn,
            )
            return {'value': None}

        return {'value': _check_endswith_dot(azrecord.cname_record.cname)}

    def _data_for_MX(self, azrecord):
        return {
            'values': [
                {'preference': ar.preference, 'exchange': ar.exchange}
                for ar in azrecord.mx_records
            ]
        }

    def _data_for_NS(self, azrecord):
        vals = [ar.nsdname for ar in azrecord.ns_records]
        return {'values': [_check_endswith_dot(val) for val in vals]}

    def _data_for_PTR(self, azrecord):
        vals = [ar.ptrdname for ar in azrecord.ptr_records]
        return {'values': [_check_endswith_dot(val) for val in vals]}

    def _data_for_SRV(self, azrecord):
        return {
            'values': [
                {
                    'priority': ar.priority,
                    'weight': ar.weight,
                    'port': ar.port,
                    'target': ar.target,
                }
                for ar in azrecord.srv_records
            ]
        }

    def _data_for_TXT(self, azrecord):
        return {
            'values': [
                escape_semicolon(reduce((lambda a, b: a + b), ar.value))
                for ar in azrecord.txt_records
            ]
        }

    def _get_geo_endpoints(self, root_profile):
        if root_profile.traffic_routing_method != 'Geographic':
            # This record does not use geo fencing, so we skip the Geographic
            # profile hop; let's pretend to be a geo-profile's only endpoint
            first_ep = root_profile.endpoints[0]
            geo_ep = Endpoint(
                name=first_ep.name.split('--', 1)[0],
                target_resource_id=root_profile.id,
                endpoint_status=first_ep.endpoint_status,
                always_serve=first_ep.always_serve,
            )
            geo_ep.target_resource = root_profile
            return [geo_ep]

        return root_profile.endpoints

    def _get_rule_endpoints(self, geo_ep):
        if (
            geo_ep.target_resource_id
            and geo_ep.target_resource.traffic_routing_method == 'Priority'
        ):
            return sorted(
                geo_ep.target_resource.endpoints, key=lambda e: e.priority
            )
        else:
            # this geo directly points to a pool containing the default
            # so we skip the Priority profile hop and directly use an
            # external endpoint or Weighted profile
            # let's pretend to be a Priority profile's only endpoint
            return [geo_ep]

    def _get_pool_endpoints(self, rule_ep):
        if rule_ep.target_resource_id:
            # third (and last) level weighted RR profile
            return rule_ep.target_resource.endpoints
        else:
            # single-value pool, so we skip the Weighted profile hop and
            # directly use an external endpoint; let's pretend to be a
            # Weighted profile's only endpoint
            return [rule_ep]

    def _populate_geos(self, geo_map, name, fqdn):
        if 'GEO-ME' in geo_map:
            # Azure treats Middle East as a separate group, but its part of
            # Asia in octoDNS, so we need to remove GEO-ME if GEO-AS is also
            # in the list. Throw exception otherwise, which should not happen
            # if the profile was generated by octoDNS.
            if 'GEO-AS' not in geo_map:
                msg = (
                    f'Profile={name} for record {fqdn}: Middle East '
                    '(GEO-ME) is not supported by octoDNS. It needs to be '
                    'either paired with Asia (GEO-AS) or expanded  into '
                    'individual list of countries.'
                )
                raise AzureException(msg)
            geo_map.remove('GEO-ME')

        geos = []
        for code in geo_map:
            if code.startswith('GEO-'):
                # continent
                if code == 'GEO-AP':
                    # Azure uses Australia/Pacific (AP) instead of Oceania
                    # https://docs.microsoft.com/en-us/azure/traffic-manager/
                    #                      traffic-manager-geographic-regions
                    geos.append('OC')
                else:
                    geos.append(code[len('GEO-') :])
            elif '-' in code:
                # state
                country, province = code.split('-', 1)
                country = GeoCodes.country_to_code(country)
                geos.append(f'{country}-{province}')
            elif code == 'WORLD':
                geos.append(code)
            else:
                # country
                geos.append(GeoCodes.country_to_code(code))

        return geos

    def _populate_pool_values(self, rule_ep, typ, defaults):
        values = []
        for pool_ep in self._get_pool_endpoints(rule_ep):
            val = pool_ep.target
            if typ == 'CNAME':
                val = _check_endswith_dot(val)

            ep_name = pool_ep.name
            if ep_name.endswith('--default--'):
                defaults.add(val)
                ep_name = ep_name[: -len('--default--')]

            status = _azure_ep_alwaysserve_to_octo_status(
                pool_ep.endpoint_status, pool_ep.always_serve
            )

            values.append(
                {'value': val, 'weight': pool_ep.weight or 1, 'status': status}
            )

        return values

    def _populate_pools(self, geo_ep, typ, defaults, pools):
        rule_endpoints = self._get_rule_endpoints(geo_ep)
        rule_pool = None
        pool = None
        for rule_ep in rule_endpoints:
            pool_name = rule_ep.name

            # last/default pool
            if pool_name.endswith('--default--'):
                defaults.add(rule_ep.target)
                if pool_name == '--default--':
                    # this should be the last one, so let's break here
                    break
                # last pool is a single value pool and its value is same as
                # record's default value
                pool_name = pool_name[: -len('--default--')]

            # set first priority endpoint as the rule's primary pool
            if rule_pool is None:
                rule_pool = pool_name

            if pool:
                # set current pool as fallback of the previous pool
                pool['fallback'] = pool_name

            if pool_name in pools:
                # we've already populated this and subsequent pools
                break

            # populate the pool from Weighted profile
            # these should be leaf node entries with no further nesting
            pool = pools[pool_name]
            pool['values'] = self._populate_pool_values(rule_ep, typ, defaults)

        return rule_pool

    def _data_for_dynamic(self, azrecord):
        typ = _parse_azure_type(azrecord.type)
        defaults = set()
        pools = defaultdict(lambda: {'fallback': None, 'values': []})
        rules = []

        # top level profile
        root_profile = self._get_tm_profile_by_id(azrecord.target_resource.id)

        # construct rules and, in turn, pools
        for geo_ep in self._get_geo_endpoints(root_profile):
            rule = {}

            # resolve list of regions
            geo_map = list(geo_ep.geo_mapping or [])
            if geo_map and geo_map != ['WORLD']:
                rule['geos'] = self._populate_geos(
                    geo_map, root_profile.name, azrecord.fqdn
                )

            # build pool fallback chain from second level priority profile
            rule['pool'] = self._populate_pools(geo_ep, typ, defaults, pools)

            rules.append(rule)

        # add separate rule for re-used world pool
        for rule in list(rules):
            geos = rule.get('geos', [])
            if len(geos) > 1 and 'WORLD' in geos:
                geos.remove('WORLD')
                rules.append({'pool': rule['pool']})

        # Order and convert to a list
        defaults = sorted(defaults)

        data = {'dynamic': {'pools': pools, 'rules': rules}}

        if typ == 'CNAME':
            data['value'] = _check_endswith_dot(defaults[0])
        else:
            data['values'] = defaults

        return data

    def _ensure_required_root_ns_values(self, record):
        '''
        Make sure record includes the required root NS values (when known) and
        if it doesn't return a `.copy` of the record which does. `modified` is
        `False` when the record didn't need changing and `True` when it did.

        Azure won't let you touch its 4 root NS values, you can add to them
        though.
        '''
        modified = False
        desired_values = set(record.values)
        zone_name = record.zone.name[:-1]
        # We're assuming populate has already been called in which case we'll
        # have the required root ns values cached
        try:
            required_values = self._required_root_ns_values[zone_name]
        except KeyError:
            required_values = set()
            self.log.warning(
                '_ensure_required_root_ns_values: required root '
                f'NS values for {zone_name} unavailable, likely '
                'a zone that has not been created yet'
            )
        all_values = desired_values | required_values
        if desired_values != all_values:
            modified = True
            record = record.copy()
            record.values = sorted(all_values)

        return record, modified

    def _process_desired_zone(self, desired):
        for record in desired.records:
            if record._type == 'NS' and record.name == '':
                # We need to make sure the required root NS values are included
                # in the desired state.
                record, modified = self._ensure_required_root_ns_values(record)
                if modified:
                    msg = (
                        'required azure-dns.* root NS values missing '
                        + f'from {record.fqdn}'
                    )
                    fallback = 'adding them'
                    self.supports_warn_or_except(msg, fallback)
                    desired.add_record(record, replace=True)
<<<<<<< HEAD
=======
            elif getattr(record, 'dynamic', False):
                # check for status=up values
                up_pools = []
                for name, pool in record.dynamic.pools.items():
                    for value in pool.data['values']:
                        if value['status'] == 'up':
                            # Azure only supports obey and down, not up
                            up_pools.append(name)
                            break
                if not up_pools:
                    continue

                up_pools = ','.join(up_pools)
                msg = (
                    f'status=up is not supported for pools {up_pools} in '
                    f'{record.fqdn}'
                )
                fallback = 'will ignore it and respect the healthcheck'
                self.supports_warn_or_except(msg, fallback)

                record = record.copy()
                for pool in record.dynamic.pools.values():
                    for value in pool.data['values']:
                        if value['status'] == 'up':
                            value['status'] = 'obey'
                desired.add_record(record, replace=True)
>>>>>>> ef76adc7

        return super()._process_desired_zone(desired)

    def _extra_changes(self, existing, desired, changes):
        changed = set(c.record for c in changes)

        log = self.log.info
        seen_profiles = {}
        extra = []
        for record in desired.records:
            if not getattr(record, 'dynamic', False):
                # Already changed, or not dynamic, no need to check it
                continue

            # Abort if there are unsupported dynamic record configurations
            _check_valid_dynamic(record)

            # let's walk through and show what will be changed even if
            # the record is already in list of changes
            added = record in changed

            active = set()
            profiles = self._generate_traffic_managers(record)

            for profile in profiles:
                name = profile.name

                endpoints = set()
                for ep in profile.endpoints:
                    if not ep.target:
                        continue
                    if ep.target in endpoints:
                        raise AzureException(
                            f'{name} contains duplicate '
                            f'endpoint {ep.target}'
                        )
                    endpoints.add(ep.target)

                if name in seen_profiles:
                    # exit if a possible collision is detected, even though
                    # we've tried to ensure unique mapping
                    raise AzureException(
                        'Collision in Traffic Manager names '
                        f'detected: {seen_profiles[name]} '
                        f'and {record.fqdn} both want to '
                        f'use {name}'
                    )
                else:
                    seen_profiles[name] = record.fqdn

                active.add(name)
                existing_profile = self._get_tm_profile_by_name(name)
                if not _profile_is_match(existing_profile, profile):
                    log('_extra_changes: Profile name=%s will be synced', name)
                    if not added:
                        extra.append(Update(record, record))
                        added = True

            existing_profiles = self._find_traffic_managers(record)
            for name in existing_profiles - active:
                log('_extra_changes: Profile name=%s will be destroyed', name)
                if not added:
                    extra.append(Update(record, record))
                    added = True

        return extra

    def _generate_tm_profile(self, routing, endpoints, record, label=None):
        # figure out profile name and Traffic Manager FQDN
        name = _root_traffic_manager_name(record)
        if routing == 'Weighted' and label:
            name = _pool_traffic_manager_name(label, record)
        elif routing == 'Priority' and label:
            name = _rule_traffic_manager_name(label, record)

        # set appropriate endpoint types
        endpoint_type_prefix = 'Microsoft.Network/trafficManagerProfiles/'
        for ep in endpoints:
            if ep.target_resource_id:
                ep.type = endpoint_type_prefix + 'nestedEndpoints'
            elif ep.target:
                ep.type = endpoint_type_prefix + 'externalEndpoints'
            else:
                raise AzureException(
                    f'Invalid endpoint {ep.name} in profile '
                    f'{name}, needs to have either target '
                    'or target_resource_id'
                )

        # build and return
        return Profile(
            id=self._profile_name_to_id(name),
            name=name,
            traffic_routing_method=routing,
            dns_config=DnsConfig(relative_name=name.lower(), ttl=record.ttl),
            monitor_config=_get_monitor(record),
            endpoints=endpoints,
            location='global',
        )

    def _convert_tm_to_root(self, profile, record):
        profile.name = _root_traffic_manager_name(record)
        profile.id = self._profile_name_to_id(profile.name)
        profile.dns_config.relative_name = profile.name.lower()

        return profile

    def _make_azure_geos(self, rule_geos):
        geos = []
        for geo in rule_geos:
            if '-' in geo:
                # country/state
                geos.append(geo.split('-', 1)[-1])
            else:
                # continent
                if geo == 'AS':
                    # Middle East is part of Asia in octoDNS, but Azure treats
                    # it as a separate "group", so let's add it in the list of
                    # geo mappings. We will drop it when we later parse the
                    # list of regions.
                    geos.append('GEO-ME')
                elif geo == 'OC':
                    # Azure uses Australia/Pacific (AP) instead of Oceania
                    geo = 'AP'

                geos.append(f'GEO-{geo}')

        return geos

    def _make_pool_profile(self, pool, record, defaults):
        pool_name = pool._id

        endpoints = []
        for val in pool.data['values']:
            target = val['value']
            # strip trailing dot from CNAME value
            if record._type == 'CNAME':
                target = target[:-1]
            ep_name = f'{pool_name}--{target}'
            # Endpoint names cannot have colons, drop them from IPv6 addresses
            ep_name = ep_name.replace(':', '-')
            ep_status = 'Disabled' if val['status'] == 'down' else 'Enabled'
            if val['value'] in defaults and pool.data.get('fallback') is None:
                # mark default
                ep_name += '--default--'
<<<<<<< HEAD
                default_seen = True

            ep_status, always_serve = _octo_status_to_azure_ep_alwaysserve(
                val['status']
            )
=======
                # no fallback and pool includes default so we ignore the status flag and force set it to enabled
                # TODO: also set status=up when the support lands
                ep_status = 'Enabled'
>>>>>>> ef76adc7
            endpoints.append(
                Endpoint(
                    name=ep_name,
                    target=target,
                    weight=val.get('weight', 1),
                    endpoint_status=ep_status,
                    always_serve=always_serve,
                )
            )

        return self._generate_tm_profile(
            'Weighted', endpoints, record, pool_name
        )

    def _make_pool(
        self, pool, priority, pool_profiles, record, defaults, traffic_managers
    ):
        pool_name = pool._id
        pool_values = pool.data['values']

        if len(pool_values) > 1 or (
            pool_values[0]['value'] in defaults and pool.data.get('fallback')
        ):
            # create Weighted profile for multi-value pool
            #
            # or if a single-value pool has the default as its member but with another fallback pool
            # ^^ is because a TM profile does not allow multiple endpoints for the same FQDN, so we
            # branch off into a nested profile so we can add the default as the last priority endpoint.
            pool_profile = pool_profiles.get(pool_name)
            if not pool_profile:
                pool_profile = self._make_pool_profile(pool, record, defaults)
                traffic_managers.append(pool_profile)
                pool_profiles[pool_name] = pool_profile

            # append pool to endpoint list of fallback rule profile
            return Endpoint(
                name=pool_name,
                target_resource_id=pool_profile.id,
                priority=priority,
            )
        else:
            # Skip Weighted profile hop for single-value pool; append its
            # value as an external endpoint to fallback rule profile
            value = pool_values[0]
            ep_name = pool_name
            ep_status = 'Disabled' if value['status'] == 'down' else 'Enabled'
            target = value['value']
            if target in defaults:
                # mark default
                ep_name += '--default--'
<<<<<<< HEAD
                default_seen = True
            ep_status, always_serve = _octo_status_to_azure_ep_alwaysserve(
                value['status']
            )
            return (
                Endpoint(
                    name=ep_name,
                    target=target,
                    priority=priority,
                    endpoint_status=ep_status,
                    always_serve=always_serve,
                ),
                default_seen,
=======
                # ignore the status flag and force set it to enabled
                # TODO: also set status=up when the support lands
                ep_status = 'Enabled'
            # strip trailing dot from CNAME value
            if record._type == 'CNAME':
                target = target[:-1]
            return Endpoint(
                name=ep_name,
                target=target,
                priority=priority,
                endpoint_status=ep_status,
>>>>>>> ef76adc7
            )

    def _make_rule_profile(
        self, rule_endpoints, rule_name, record, geos, traffic_managers
    ):
        if len(rule_endpoints) > 1:
            # create rule profile with fallback chain
            rule_profile = self._generate_tm_profile(
                'Priority', rule_endpoints, record, rule_name
            )
            traffic_managers.append(rule_profile)

            # append rule profile to top-level geo profile
            # This endpoint exists to manage children, so the default is fine (I think)
            return Endpoint(
                name=rule_name,
                target_resource_id=rule_profile.id,
                geo_mapping=geos,
            )
        else:
            # Priority profile has only one endpoint; skip the hop and append
            # its only endpoint to the top-level profile
            rule_ep = rule_endpoints[0]
            if rule_ep.target_resource_id:
                # point directly to the Weighted pool profile
                return Endpoint(
                    name=rule_ep.name,
                    target_resource_id=rule_ep.target_resource_id,
                    geo_mapping=geos,
                    endpoint_status=rule_ep.endpoint_status,
                    always_serve=rule_ep.always_serve,
                )
            else:
                # just add the value of single-value pool
                # the pool value here is same as the default so we don't honor its status flag
                # TODO: set status=up when the support lands
                return Endpoint(
                    name=rule_ep.name,
                    target=rule_ep.target,
                    geo_mapping=geos,
                    endpoint_status=rule_ep.endpoint_status,
                    always_serve=rule_ep.always_serve,
                )

    def _make_rule(
        self, pool_name, pool_profiles, record, geos, traffic_managers
    ):
        endpoints = []
        rule_name = pool_name

        if record._type == 'CNAME':
            defaults = [record.value]
        else:
            defaults = record.values

        priority = 1

        while pool_name:
            # iterate until we reach end of fallback chain
            pool = record.dynamic.pools[pool_name]

            rule_ep = self._make_pool(
                pool,
                priority,
                pool_profiles,
                record,
                defaults,
                traffic_managers,
            )
            endpoints.append(rule_ep)

            priority += 1
            pool_name = pool.data.get('fallback')

        # append default endpoint unless it is already included in last pool
        # of rule profile
<<<<<<< HEAD
        if not default_seen:
            # default should always be up
            (
                endpoint_status,
                always_serve,
            ) = _octo_status_to_azure_ep_alwaysserve('up')
            endpoints.append(
                Endpoint(
                    name='--default--',
                    target=defaults[0],
                    priority=priority,
                    endpoint_status=endpoint_status,
                    always_serve=always_serve,
                )
=======
        last_pool_values = [val['value'] for val in pool.data['values']]
        if not any(val in defaults for val in last_pool_values):
            default = defaults[0]
            if record._type == 'CNAME':
                default = default[:-1]
            # TODO: set status=up when the support lands
            endpoints.append(
                Endpoint(name='--default--', target=default, priority=priority)
>>>>>>> ef76adc7
            )

        return self._make_rule_profile(
            endpoints, rule_name, record, geos, traffic_managers
        )

    def _make_geo_rules(self, record):
        rules = record.dynamic.rules

        # a pool can be re-used only with a world pool, record the pool
        # to later consolidate it with a geo pool if one exists since we
        # can't have multiple endpoints with the same target in ATM
        world_pool = None
        for rule in rules:
            if not rule.data.get('geos', []):
                world_pool = rule.data['pool']

        traffic_managers = []
        geo_endpoints = []
        pool_profiles = {}
        world_seen = False

        for rule in rules:
            rule = rule.data
            pool_name = rule['pool']
            rule_geos = rule.get('geos', [])

            if pool_name == world_pool and world_seen:
                # this world pool is already mentioned in another geo rule
                continue

            # Prepare the list of Traffic manager geos
            geos = self._make_azure_geos(rule_geos)
            if not geos or pool_name == world_pool:
                geos.append('WORLD')
                world_seen = True

            geo_endpoints.append(
                self._make_rule(
                    pool_name, pool_profiles, record, geos, traffic_managers
                )
            )

        return geo_endpoints, traffic_managers

    def _generate_traffic_managers(self, record):
        geo_endpoints, traffic_managers = self._make_geo_rules(record)

        if (
            len(geo_endpoints) == 1
            and geo_endpoints[0].geo_mapping == ['WORLD']
            and geo_endpoints[0].target_resource_id
        ):
            # Single WORLD rule does not require a Geographic profile, use the
            # target profile (which is at the end) as the root profile
            self._convert_tm_to_root(traffic_managers[-1], record)
        else:
            geo_profile = self._generate_tm_profile(
                'Geographic', geo_endpoints, record
            )
            traffic_managers.append(geo_profile)

        return traffic_managers

    def _sync_traffic_managers(self, desired_profiles):
        seen = set()

        tm_sync = self._tm_client.profiles.create_or_update
        populate = self._populate_nested_profiles

        for desired in desired_profiles:
            name = desired.name
            if name in seen:
                continue

            existing = self._get_tm_profile_by_name(name)
            if not _profile_is_match(existing, desired):
                self.log.info(
                    '_sync_traffic_managers: Syncing profile=%s', name
                )
                profile = tm_sync(self._resource_group, name, desired)
                self._traffic_managers[profile.id] = populate(profile)
            else:
                self.log.debug(
                    '_sync_traffic_managers: Skipping profile=%s: up to date',
                    name,
                )
            seen.add(name)

        return seen

    def _find_traffic_managers(self, record):
        tm_prefix = _root_traffic_manager_name(record)

        profiles = set()
        for profile_id in self._traffic_managers:
            # match existing profiles with record's prefix
            name = profile_id.split('/')[-1]
            if (
                name == tm_prefix
                or name.startswith(f'{tm_prefix}-pool-')
                or name.startswith(f'{tm_prefix}-rule-')
            ):
                profiles.add(name)

        return profiles

    def _traffic_managers_gc(self, record, active_profiles):
        existing_profiles = self._find_traffic_managers(record)

        # delete unused profiles
        for profile_name in existing_profiles - active_profiles:
            self.log.info(
                '_traffic_managers_gc: Deleting profile=%s', profile_name
            )
            self._tm_client.profiles.delete(self._resource_group, profile_name)

    def _apply_Create(self, change):
        '''A record from change must be created.

        :param change: a change object
        :type  change: octodns.record.Change

        :type return: void
        '''
        record = change.new

        # When a zone is first created we won't have had the required root NS
        # values early on enough to deal with them in _process_desired_zone. We
        # therefore have to do a secondary check here to make sure we're ok,
        # if this change is for the root NS record.
        if record._type == 'NS' and record.name == '':
            record, modified = self._ensure_required_root_ns_values(record)
            if modified:
                self.log.warning(
                    '_apply: required azure-dns.* root NS '
                    'values missing from {new.fqdn}; adding '
                    'them.'
                )

        dynamic = getattr(record, 'dynamic', False)
        root_profile = None
        endpoints = []
        if dynamic:
            profiles = self._generate_traffic_managers(record)
            root_profile = profiles[-1]
            if record._type in ['A', 'AAAA'] and len(profiles) > 1:
                # A/AAAA records cannot be aliased to Traffic Managers that
                # contain other nested Traffic Managers. To work around this
                # limitation, we remove nesting before adding the record, and
                # then add the nested endpoints later.
                endpoints = root_profile.endpoints
                root_profile.endpoints = []
            self._sync_traffic_managers(profiles)

        ar = _AzureRecord(
            self._resource_group, record, traffic_manager=root_profile
        )
        create = self._dns_client.record_sets.create_or_update

        create(
            resource_group_name=ar.resource_group,
            zone_name=ar.zone_name,
            relative_record_set_name=ar.relative_record_set_name,
            record_type=ar.record_type,
            parameters=ar.params,
        )

        if endpoints:
            # add nested endpoints for A/AAAA dynamic record limitation after
            # record creation
            root_profile.endpoints = endpoints
            self._sync_traffic_managers([root_profile])

        self.log.debug('*  Success Create: %s', record)

    def _apply_Update(self, change):
        '''A record from change must be created.

        :param change: a change object
        :type  change: octodns.record.Change

        :type return: void
        '''
        existing = change.existing
        new = change.new
        existing_is_dynamic = getattr(existing, 'dynamic', False)
        new_is_dynamic = getattr(new, 'dynamic', False)

        update_record = True

        if new_is_dynamic:
            endpoints = []
            profiles = self._generate_traffic_managers(new)
            root_profile = profiles[-1]

            if new._type in ['A', 'AAAA']:
                if existing_is_dynamic:
                    # update to the record is not needed
                    update_record = False
                elif len(profiles) > 1:
                    # record needs to aliased; remove nested endpoints, we
                    # will add them at the end
                    endpoints = root_profile.endpoints
                    root_profile.endpoints = []
            elif existing.ttl == new.ttl and existing_is_dynamic:
                # CNAME dynamic records only have TTL in them, everything else
                # goes inside the aliased traffic managers; skip update if TTL
                # is unchanged and existing record is already aliased to its
                # traffic manager
                update_record = False

            active = self._sync_traffic_managers(profiles)

        if update_record:
            profile = self._get_tm_for_dynamic_record(new)
            ar = _AzureRecord(
                self._resource_group, new, traffic_manager=profile
            )
            update = self._dns_client.record_sets.create_or_update

            update(
                resource_group_name=ar.resource_group,
                zone_name=ar.zone_name,
                relative_record_set_name=ar.relative_record_set_name,
                record_type=ar.record_type,
                parameters=ar.params,
            )

        if new_is_dynamic:
            # add any pending nested endpoints
            if endpoints:
                root_profile.endpoints = endpoints
                self._sync_traffic_managers([root_profile])
            # let's cleanup unused traffic managers
            self._traffic_managers_gc(new, active)
        elif existing_is_dynamic:
            # cleanup traffic managers when a dynamic record gets
            # changed to a simple record
            self._traffic_managers_gc(existing, set())

        self.log.debug('*  Success Update: %s', new)

    def _apply_Delete(self, change):
        '''A record from change must be deleted.

        :param change: a change object
        :type  change: octodns.record.Change

        :type return: void
        '''
        record = change.record
        ar = _AzureRecord(self._resource_group, record, delete=True)
        delete = self._dns_client.record_sets.delete

        delete(
            self._resource_group,
            ar.zone_name,
            ar.relative_record_set_name,
            ar.record_type,
        )

        if getattr(record, 'dynamic', False):
            self._traffic_managers_gc(record, set())

        self.log.debug('*  Success Delete: %s', record)

    def _apply(self, plan):
        '''Required function of manager.py to actually apply a record change.

        :param plan: Contains the zones and changes to be made
        :type  plan: octodns.provider.base.Plan

        :type return: void
        '''
        desired = plan.desired
        changes = plan.changes
        self.log.debug(
            '_apply: zone=%s, len(changes)=%d', desired.name, len(changes)
        )

        azure_zone_name = desired.name[: len(desired.name) - 1]
        self._check_zone(azure_zone_name, create=True)

        '''
        Force the operation order to be Delete() before all other operations.
        Helps avoid problems in updating
            - a CNAME record into an A record.
            - an A record into a CNAME record.
        '''

        for change in changes:
            class_name = change.__class__.__name__
            if class_name == 'Delete':
                self._apply_Delete(change)

        for change in changes:
            class_name = change.__class__.__name__
            if class_name == 'Delete':
                continue
            getattr(self, f'_apply_{class_name}')(change)<|MERGE_RESOLUTION|>--- conflicted
+++ resolved
@@ -1203,35 +1203,6 @@
                     fallback = 'adding them'
                     self.supports_warn_or_except(msg, fallback)
                     desired.add_record(record, replace=True)
-<<<<<<< HEAD
-=======
-            elif getattr(record, 'dynamic', False):
-                # check for status=up values
-                up_pools = []
-                for name, pool in record.dynamic.pools.items():
-                    for value in pool.data['values']:
-                        if value['status'] == 'up':
-                            # Azure only supports obey and down, not up
-                            up_pools.append(name)
-                            break
-                if not up_pools:
-                    continue
-
-                up_pools = ','.join(up_pools)
-                msg = (
-                    f'status=up is not supported for pools {up_pools} in '
-                    f'{record.fqdn}'
-                )
-                fallback = 'will ignore it and respect the healthcheck'
-                self.supports_warn_or_except(msg, fallback)
-
-                record = record.copy()
-                for pool in record.dynamic.pools.values():
-                    for value in pool.data['values']:
-                        if value['status'] == 'up':
-                            value['status'] = 'obey'
-                desired.add_record(record, replace=True)
->>>>>>> ef76adc7
 
         return super()._process_desired_zone(desired)
 
@@ -1373,21 +1344,16 @@
             ep_name = f'{pool_name}--{target}'
             # Endpoint names cannot have colons, drop them from IPv6 addresses
             ep_name = ep_name.replace(':', '-')
-            ep_status = 'Disabled' if val['status'] == 'down' else 'Enabled'
+            ep_status, always_serve = _octo_status_to_azure_ep_alwaysserve(
+                val['status']
+            )
             if val['value'] in defaults and pool.data.get('fallback') is None:
                 # mark default
                 ep_name += '--default--'
-<<<<<<< HEAD
-                default_seen = True
-
-            ep_status, always_serve = _octo_status_to_azure_ep_alwaysserve(
-                val['status']
-            )
-=======
                 # no fallback and pool includes default so we ignore the status flag and force set it to enabled
-                # TODO: also set status=up when the support lands
-                ep_status = 'Enabled'
->>>>>>> ef76adc7
+                ep_status, always_serve = _octo_status_to_azure_ep_alwaysserve(
+                    'up'
+                )
             endpoints.append(
                 Endpoint(
                     name=ep_name,
@@ -1433,29 +1399,17 @@
             # value as an external endpoint to fallback rule profile
             value = pool_values[0]
             ep_name = pool_name
-            ep_status = 'Disabled' if value['status'] == 'down' else 'Enabled'
+            ep_status, always_serve = _octo_status_to_azure_ep_alwaysserve(
+                value['status']
+            )
             target = value['value']
             if target in defaults:
                 # mark default
                 ep_name += '--default--'
-<<<<<<< HEAD
-                default_seen = True
-            ep_status, always_serve = _octo_status_to_azure_ep_alwaysserve(
-                value['status']
-            )
-            return (
-                Endpoint(
-                    name=ep_name,
-                    target=target,
-                    priority=priority,
-                    endpoint_status=ep_status,
-                    always_serve=always_serve,
-                ),
-                default_seen,
-=======
                 # ignore the status flag and force set it to enabled
-                # TODO: also set status=up when the support lands
-                ep_status = 'Enabled'
+                ep_status, always_serve = _octo_status_to_azure_ep_alwaysserve(
+                    'up'
+                )
             # strip trailing dot from CNAME value
             if record._type == 'CNAME':
                 target = target[:-1]
@@ -1464,7 +1418,7 @@
                 target=target,
                 priority=priority,
                 endpoint_status=ep_status,
->>>>>>> ef76adc7
+                always_serve=always_serve,
             )
 
     def _make_rule_profile(
@@ -1500,13 +1454,15 @@
             else:
                 # just add the value of single-value pool
                 # the pool value here is same as the default so we don't honor its status flag
-                # TODO: set status=up when the support lands
+                ep_status, always_serve = _octo_status_to_azure_ep_alwaysserve(
+                    'up'
+                )
                 return Endpoint(
                     name=rule_ep.name,
                     target=rule_ep.target,
                     geo_mapping=geos,
-                    endpoint_status=rule_ep.endpoint_status,
-                    always_serve=rule_ep.always_serve,
+                    endpoint_status=ep_status,
+                    always_serve=always_serve,
                 )
 
     def _make_rule(
@@ -1541,31 +1497,21 @@
 
         # append default endpoint unless it is already included in last pool
         # of rule profile
-<<<<<<< HEAD
-        if not default_seen:
-            # default should always be up
-            (
-                endpoint_status,
-                always_serve,
-            ) = _octo_status_to_azure_ep_alwaysserve('up')
-            endpoints.append(
-                Endpoint(
-                    name='--default--',
-                    target=defaults[0],
-                    priority=priority,
-                    endpoint_status=endpoint_status,
-                    always_serve=always_serve,
-                )
-=======
         last_pool_values = [val['value'] for val in pool.data['values']]
         if not any(val in defaults for val in last_pool_values):
             default = defaults[0]
             if record._type == 'CNAME':
                 default = default[:-1]
-            # TODO: set status=up when the support lands
+            # default should always be up
+            ep_status, always_serve = _octo_status_to_azure_ep_alwaysserve('up')
             endpoints.append(
-                Endpoint(name='--default--', target=default, priority=priority)
->>>>>>> ef76adc7
+                Endpoint(
+                    name='--default--',
+                    target=default,
+                    priority=priority,
+                    endpoint_status=ep_status,
+                    always_serve=always_serve,
+                )
             )
 
         return self._make_rule_profile(
