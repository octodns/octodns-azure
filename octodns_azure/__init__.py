--- conflicted
+++ resolved
@@ -510,7 +510,6 @@
     return True
 
 
-<<<<<<< HEAD
 def _azure_ep_alwaysserve_to_octo_status(endpoint_status, always_serve):
     """Convert between azure endpoint's endpoint_status and always_serve flags and octo's pool status flag"""
     if endpoint_status is None:
@@ -537,61 +536,7 @@
     return status_map[octo_status]
 
 
-class AzureProvider(BaseProvider):
-    '''
-    Azure DNS Provider
-
-    azuredns.py:
-        class: octodns.provider.azuredns.AzureProvider
-        # Current support of authentication of access to Azure services only
-        # includes using a Service Principal:
-        # https://docs.microsoft.com/en-us/azure/azure-resource-manager/
-        #                        resource-group-create-service-principal-portal
-        # The Azure Active Directory Application ID (aka client ID):
-        client_id:
-        # Authentication Key Value: (note this should be secret)
-        key:
-        # Directory ID (aka tenant ID):
-        directory_id:
-        # Subscription ID:
-        sub_id:
-        # Resource Group name:
-        resource_group:
-        # All are required to authenticate.
-
-        Example config file with variables:
-            "
-            ---
-            providers:
-              config:
-                class: octodns.provider.yaml.YamlProvider
-                directory: ./config (example path to directory of zone files)
-              azuredns:
-                class: octodns.provider.azuredns.AzureProvider
-                client_id: env/AZURE_APPLICATION_ID
-                key: env/AZURE_AUTHENTICATION_KEY
-                directory_id: env/AZURE_DIRECTORY_ID
-                sub_id: env/AZURE_SUBSCRIPTION_ID
-                resource_group: 'TestResource1'
-
-            zones:
-              example.com.:
-                sources:
-                  - config
-                targets:
-                  - azuredns
-            "
-        The first four variables above can be hidden in environment variables
-        and octoDNS will automatically search for them in the shell. It is
-        possible to also hard-code into the config file: eg, resource_group.
-
-        Please read https://github.com/octodns/octodns/pull/706 for an overview
-        of how dynamic records are designed and caveats of using them.
-    '''
-
-=======
 class AzureBaseProvider(BaseProvider):
->>>>>>> 4f506a5a
     SUPPORTS_GEO = False
     SUPPORTS_POOL_VALUE_STATUS = True
     SUPPORTS_MULTIVALUE_PTR = True
@@ -607,11 +552,11 @@
         directory_id,
         sub_id,
         resource_group,
-        *args,
         client_total_retries=10,
         client_status_retries=3,
         authority="https://login.microsoftonline.com",
         base_url="https://management.azure.com",
+        *args,
         **kwargs,
     ):
         self.log = getLogger(f'{self.__class__.__name__}[{id}]')
@@ -1665,90 +1610,6 @@
 
         return traffic_managers
 
-<<<<<<< HEAD
-    def _sync_traffic_managers(self, desired_profiles):
-        seen = set()
-
-        tm_sync = self._tm_client.profiles.create_or_update
-        populate = self._populate_nested_profiles
-
-        for desired in desired_profiles:
-            name = desired.name
-            if name in seen:
-                continue
-
-            existing = self._get_tm_profile_by_name(name)
-            if not _profile_is_match(existing, desired):
-                self.log.info(
-                    '_sync_traffic_managers: Syncing profile=%s', name
-                )
-                profile = tm_sync(self._resource_group, name, desired)
-                self._traffic_managers[profile.id] = populate(profile)
-            else:
-                self.log.debug(
-                    '_sync_traffic_managers: Skipping profile=%s: up to date',
-                    name,
-                )
-            seen.add(name)
-
-        return seen
-
-    def _find_traffic_managers(self, record):
-        tm_prefix = _root_traffic_manager_name(record)
-
-        profiles = set()
-        for profile_id in self._traffic_managers:
-            # match existing profiles with record's prefix
-            name = profile_id.split('/')[-1]
-            if (
-                name == tm_prefix
-                or name.startswith(f'{tm_prefix}-pool-')
-                or name.startswith(f'{tm_prefix}-rule-')
-            ):
-                profiles.add(name)
-
-        return profiles
-
-    def _traffic_managers_gc(self, record, active_profiles):
-        existing_profiles = self._find_traffic_managers(record)
-
-        # delete unused profiles
-        for profile_name in existing_profiles - active_profiles:
-            self.log.info(
-                '_traffic_managers_gc: Deleting profile=%s', profile_name
-            )
-            self._tm_client.profiles.delete(self._resource_group, profile_name)
-
-    def _create_or_update_record_sets(self, ar: _AzureRecord):
-        """Send record set create_or_update (creating/attaching records/TMs to the DNS zone).
-
-        Includes an adjustment for traffic mananager API version 1.1.0b1
-        """
-        create = self._dns_client.record_sets.create_or_update
-
-        # new version of traffic manager throws the following unless you use the id
-        # for the target_resource
-        # AttributeError: 'Profile' object has no attribute 'validate'
-        if trafficmanager_version == '1.1.0b1' and isinstance(
-            ar.params.get("target_resource", None), Profile
-        ):
-            params = RecordSet(
-                target_resource=SubResource(id=ar.params["target_resource"].id),
-                ttl=ar.params["ttl"],
-            )
-        else:
-            params = ar.params
-
-        create(
-            resource_group_name=ar.resource_group,
-            zone_name=ar.zone_name,
-            relative_record_set_name=ar.relative_record_set_name,
-            record_type=ar.record_type,
-            parameters=params,
-        )
-
-=======
->>>>>>> 4f506a5a
     def _apply_Create(self, change):
         '''A record from change must be created.
 
@@ -1790,19 +1651,7 @@
         ar = _AzureRecord(
             self._resource_group, record, traffic_manager=root_profile
         )
-<<<<<<< HEAD
         self._create_or_update_record_sets(ar)
-=======
-
-        create = self.dns_client.record_sets.create_or_update
-        create(
-            resource_group_name=ar.resource_group,
-            zone_name=ar.zone_name,
-            relative_record_set_name=ar.relative_record_set_name,
-            record_type=ar.record_type,
-            parameters=ar.params,
-        )
->>>>>>> 4f506a5a
 
         if endpoints:
             # add nested endpoints for A/AAAA dynamic record limitation after
@@ -1864,6 +1713,34 @@
                 '_traffic_managers_gc: Deleting profile=%s', profile_name
             )
             self._tm_client.profiles.delete(self._resource_group, profile_name)
+
+    def _create_or_update_record_sets(self, ar: _AzureRecord):
+        """Send record set create_or_update (creating/attaching records/TMs to the DNS zone).
+
+        Includes an adjustment for traffic mananager API version 1.1.0b1
+        """
+        create = self.dns_client.record_sets.create_or_update
+
+        # new version of traffic manager throws the following unless you use the id
+        # for the target_resource
+        # AttributeError: 'Profile' object has no attribute 'validate'
+        if trafficmanager_version == '1.1.0b1' and isinstance(
+            ar.params.get("target_resource", None), Profile
+        ):
+            params = RecordSet(
+                target_resource=SubResource(id=ar.params["target_resource"].id),
+                ttl=ar.params["ttl"],
+            )
+        else:
+            params = ar.params
+
+        create(
+            resource_group_name=ar.resource_group,
+            zone_name=ar.zone_name,
+            relative_record_set_name=ar.relative_record_set_name,
+            record_type=ar.record_type,
+            parameters=params,
+        )
 
     def _apply_Update(self, change):
         '''A record from change must be created.
@@ -1908,19 +1785,7 @@
             ar = _AzureRecord(
                 self._resource_group, new, traffic_manager=profile
             )
-<<<<<<< HEAD
             self._create_or_update_record_sets(ar)
-=======
-
-            update = self.dns_client.record_sets.create_or_update
-            update(
-                resource_group_name=ar.resource_group,
-                zone_name=ar.zone_name,
-                relative_record_set_name=ar.relative_record_set_name,
-                record_type=ar.record_type,
-                parameters=ar.params,
-            )
->>>>>>> 4f506a5a
 
         if new_is_dynamic:
             # add any pending nested endpoints
