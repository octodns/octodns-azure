--- conflicted
+++ resolved
@@ -17,37 +17,24 @@
     MxRecord,
     NsRecord,
     PtrRecord,
-<<<<<<< HEAD
     RecordSet,
     SrvRecord,
     SubResource,
-=======
-    SrvRecord,
->>>>>>> f77ebe79
     TxtRecord,
     Zone,
 )
 from azure.mgmt.trafficmanager import TrafficManagerManagementClient
-<<<<<<< HEAD
 from azure.mgmt.trafficmanager import __version__ as trafficmanager_version
 from azure.mgmt.trafficmanager.models import (
     AlwaysServe,
     DnsConfig,
     Endpoint,
     EndpointStatus,
-=======
-from azure.mgmt.trafficmanager.models import (
-    DnsConfig,
-    Endpoint,
->>>>>>> f77ebe79
     MonitorConfig,
     MonitorConfigCustomHeadersItem,
     Profile,
 )
-<<<<<<< HEAD
-=======
-
->>>>>>> f77ebe79
+
 from octodns.provider import ProviderException
 from octodns.provider.base import BaseProvider
 from octodns.record import GeoCodes, Record, Update
